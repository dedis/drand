package main

import (
	"errors"
<<<<<<< HEAD
	gonet "net"
=======
	"fmt"
>>>>>>> 1e7f038f

	"github.com/drand/drand/core"
	"github.com/drand/drand/net"
	"github.com/drand/drand/protobuf/drand"
	"github.com/nikkolasg/slog"
	"github.com/urfave/cli/v2"
)

func getPrivateCmd(c *cli.Context) error {
	if !c.Args().Present() {
		slog.Fatal("Get private takes a group file as argument.")
	}
	defaultManager := net.NewCertManager()
	if c.IsSet("tls-cert") {
		defaultManager.Add(c.String("tls-cert"))
	}
	ids := getNodes(c)
	client := core.NewGrpcClientFromCert(defaultManager)
	var resp []byte
	var err error
	for _, public := range ids {
		resp, err = client.Private(public)
		if err == nil {
			slog.Infof("drand: successfully retrieved private randomness "+
				"from %s", public.Addr)
			break
		}
		slog.Infof("drand: error contacting node %s: %s", public.Addr, err)
	}
	if resp == nil {
		slog.Fatalf("drand: zero successful contacts with nodes")
	}

	type private struct {
		Randomness []byte
	}

	printJSON(&private{resp})
	return nil
}

func getPublicRandomness(c *cli.Context) error {
	if !c.Args().Present() {
		slog.Fatal("Get public command takes a group file as argument.")
	}
	client := core.NewGrpcClient()
	if c.IsSet(tlsCertFlag.Name) {
		defaultManager := net.NewCertManager()
		defaultManager.Add(c.String(tlsCertFlag.Name))
		client = core.NewGrpcClientFromCert(defaultManager)
	}

	ids := getNodes(c)
	group := getGroup(c)
	if group.PublicKey == nil {
		slog.Fatalf("drand: group file must contain the distributed public key!")
	}

	public := group.PublicKey
	var resp *drand.PublicRandResponse
	var err error
	var foundCorrect bool
	for _, id := range ids {
		if c.IsSet(roundFlag.Name) {
			resp, err = client.Public(id.Addr, public, id.TLS, c.Int(roundFlag.Name))
		} else {
			resp, err = client.LastPublic(id.Addr, public, id.TLS)
		}
		if err == nil {
			foundCorrect = true
			slog.Infof("drand: public randomness retrieved from %s", id.Addr)
			break
		}
		slog.Printf("drand: could not get public randomness from %s: %s", id.Addr, err)
	}
	if !foundCorrect {
		return errors.New("drand: could not verify randomness")
	}

	printJSON(resp)
	return nil
}

func getCokeyCmd(c *cli.Context) error {
<<<<<<< HEAD
	var client = core.NewGrpcClient()
	if c.IsSet(tlsCertFlag.Name) {
=======
	ids := getNodes(c)
	client := core.NewGrpcClient()
	if c.IsSet(tlsCertFlag.Name) {
		fmt.Println(" USING TLS !!!")
>>>>>>> 1e7f038f
		defaultManager := net.NewCertManager()
		certPath := c.String(tlsCertFlag.Name)
		defaultManager.Add(certPath)
		client = core.NewGrpcClientFromCert(defaultManager)
	}
	var dkey *drand.DistKeyResponse
<<<<<<< HEAD
	for _, addr := range c.Args().Slice() {
		_, _, err := gonet.SplitHostPort(addr)
		if err != nil {
			fatal("invalid address given: %s", err)
		}
		dkey, err = client.DistKey(addr, !c.Bool("tls-disable"))
=======
	var err error
	for _, id := range ids {
		dkey, err = client.DistKey(id.Addr, id.TLS)
>>>>>>> 1e7f038f
		if err == nil {
			break
		}
		slog.Printf("drand: error fetching distributed key from %s : %s",
			addr, err)
	}
	if dkey == nil {
		slog.Fatalf("drand: can't retrieve dist. key from all nodes")
	}
	printJSON(dkey)
	return nil
}<|MERGE_RESOLUTION|>--- conflicted
+++ resolved
@@ -2,11 +2,7 @@
 
 import (
 	"errors"
-<<<<<<< HEAD
 	gonet "net"
-=======
-	"fmt"
->>>>>>> 1e7f038f
 
 	"github.com/drand/drand/core"
 	"github.com/drand/drand/net"
@@ -91,33 +87,20 @@
 }
 
 func getCokeyCmd(c *cli.Context) error {
-<<<<<<< HEAD
 	var client = core.NewGrpcClient()
 	if c.IsSet(tlsCertFlag.Name) {
-=======
-	ids := getNodes(c)
-	client := core.NewGrpcClient()
-	if c.IsSet(tlsCertFlag.Name) {
-		fmt.Println(" USING TLS !!!")
->>>>>>> 1e7f038f
 		defaultManager := net.NewCertManager()
 		certPath := c.String(tlsCertFlag.Name)
 		defaultManager.Add(certPath)
 		client = core.NewGrpcClientFromCert(defaultManager)
 	}
 	var dkey *drand.DistKeyResponse
-<<<<<<< HEAD
 	for _, addr := range c.Args().Slice() {
 		_, _, err := gonet.SplitHostPort(addr)
 		if err != nil {
 			fatal("invalid address given: %s", err)
 		}
 		dkey, err = client.DistKey(addr, !c.Bool("tls-disable"))
-=======
-	var err error
-	for _, id := range ids {
-		dkey, err = client.DistKey(id.Addr, id.TLS)
->>>>>>> 1e7f038f
 		if err == nil {
 			break
 		}
