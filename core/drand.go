package core

import (
	"errors"
	"fmt"
	"sync"

	"github.com/dedis/drand/beacon"
	"github.com/dedis/drand/dkg"
	"github.com/dedis/drand/fs"
	"github.com/dedis/drand/key"
	"github.com/dedis/drand/net"
	dkg_proto "github.com/dedis/drand/protobuf/dkg"
	"github.com/nikkolasg/slog"
)

// Drand is the main logic of the program. It reads the keys / group file, it
// can start the DKG, read/write shars to files and can initiate/respond to TBlS
// signature requests.
type Drand struct {
	opts *Config
	priv *key.Pair
	// current group this drand node is using
	group *key.Group
	// index in the current group
	idx int

	store   key.Store
	gateway net.Gateway

	dkg         *dkg.Handler
	beacon      *beacon.Handler
	beaconStore beacon.Store
	// dkg private share. can be nil if dkg not finished yet.
	share *key.Share
	// dkg public key. Can be nil if dkg not finished yet.
	pub     *key.DistPublic
	dkgDone bool

	// proposed next group hash for a resharing operation
	nextGroupHash string
	nextGroup     *key.Group
	nextConf      *dkg.Config

	// global state lock
	state sync.Mutex
}

// NewDrand returns an drand struct. It assumes the private key pair
// has been generated and saved already.
func NewDrand(s key.Store, c *Config) (*Drand, error) {
	d, err := initDrand(s, c)
	if err != nil {
		return nil, err
	}
	return d, nil
}

// initDrand inits the drand struct by loading the private key, and by creating the
// gateway with the correct options.
func initDrand(s key.Store, c *Config) (*Drand, error) {
	if c.insecure == false && (c.certPath == "" || c.keyPath == "") {
		return nil, errors.New("config: need to set WithInsecure if no certificate and private key path given")
	}
	priv, err := s.LoadKeyPair()
	if err != nil {
		return nil, err
	}

	// trick to always set the listening address by default based on the
	// identity. If there is an option to set the address, it will override the
	// default set here..
	d := &Drand{
		store: s,
		priv:  priv,
		opts:  c,
	}

	a := c.ListenAddress(priv.Public.Address())
	p := c.ControlPort()
	if c.insecure {
		d.gateway = net.NewGrpcGatewayInsecure(a, p, d, d, d.opts.grpcOpts...)
	} else {
		d.gateway = net.NewGrpcGatewayFromCertManager(a, p, c.certPath, c.keyPath, c.certmanager, d, d, d.opts.grpcOpts...)
	}
	d.gateway.StartAll()
	return d, nil
}

// LoadDrand restores a drand instance that is ready to serve randomness, with a
// pre-existing distributed share.
func LoadDrand(s key.Store, c *Config) (*Drand, error) {
	d, err := initDrand(s, c)
	if err != nil {
		return nil, err
	}
	d.group, err = s.LoadGroup()
	if err != nil {
		return nil, err
	}
	d.share, err = s.LoadShare()
	if err != nil {
		return nil, err
	}
	d.pub, err = s.LoadDistPublic()
	if err != nil {
		return nil, err
	}
	if err := d.initBeacon(); err != nil {
		return nil, err
	}
	slog.Debugf("drand: loaded and serving at %s", d.priv.Public.Address())
	return d, nil
}

// StartDKG starts the DKG protocol by sending the first packet of the DKG
// protocol to every other node in the group. It returns nil if the DKG protocol
// finished successfully or an error otherwise.
func (d *Drand) StartDKG() error {
	if err := d.createDKG(); err != nil {
		return err
	}
	d.dkg.Start()
	return nil
}

// WaitDKG waits on the running dkg protocol. In case of an error, it returns
// it. In case of a finished DKG protocol, it saves the dist. public  key and
// private share. These should be loadable by the store.
func (d *Drand) WaitDKG() error {
	if err := d.createDKG(); err != nil {
		return err
	}

	d.state.Lock()
	waitCh := d.dkg.WaitShare()
	errCh := d.dkg.WaitError()
	d.state.Unlock()

	var err error
	select {
	case share := <-waitCh:
		s := key.Share(share)
		d.share = &s
	case err = <-errCh:
	}
	if err != nil {
		return err
	}

	d.state.Lock()
	defer d.state.Unlock()

	d.store.SaveShare(d.share)
	d.store.SaveDistPublic(d.share.Public())
	// XXX change to qualified group
	d.group = d.nextConf.NewNodes
	d.group.PublicKey = d.share.Public()
	d.store.SaveGroup(d.group)
	d.dkgDone = true
	d.dkg = nil
	d.nextConf = nil
	d.beacon = nil // to allow re-creation of beacon with new share
	return nil
}

// createDKG create the new dkg handler according to the nextConf field. If the
// dkg is not nil, it does not do anything.
func (d *Drand) createDKG() error {
	d.state.Lock()
	defer d.state.Unlock()
	if d.dkg != nil {
		return nil
	}
	if d.nextConf == nil {
		return errors.New("drand: invalid state -> nil nextConf")
	}
	var err error
	c := d.nextConf
	if d.dkg, err = dkg.NewHandler(d.dkgNetwork(c), c); err != nil {
		return err
	}
	return nil
}

var DefaultSeed = []byte("Truth is like the sun. You can shut it out for a time, but it ain't goin' away.")

func (d *Drand) StartBeacon() error {
	if err := d.initBeacon(); err != nil {
		return err
	}
	go d.BeaconLoop()
	return nil
}

// BeaconLoop starts periodically the TBLS protocol. The seed is the first
// message signed alongside with the current timestamp. All subsequent
// signatures are chained:
// s_i+1 = SIG(s_i || timestamp)
// For the moment, each resulting signature is stored in a file named
// beacons/<timestamp>.sig.
// The period is determined according the group.toml this node belongs to.
func (d *Drand) BeaconLoop() error {
	d.state.Lock()
	// heuristic: we catchup when we can retrieve a beacon from the db
	// if there is an error we quit, if there is no beacon saved yet, we
	// run the loop as usual.
	var catchup = true
	_, err := d.beaconStore.Last()
	if err != nil {
		if err == beacon.ErrNoBeaconSaved {
			// we are starting the beacon generation
			catchup = false
		} else {
			// there's a serious error
			d.state.Unlock()
			return fmt.Errorf("drand: could not determine beacon state: %s", err)
		}
	}
	if catchup {
<<<<<<< HEAD
		slog.Infof("drand: starting beacon loop in catch-up mode")
	} else {
		slog.Infof("drand: starting beacon loop")
	}
	period := getPeriod(d.group)
	d.state.Unlock()
=======
		slog.Infof("drand: starting beacon loop in catch-up mode (%s - %v)", err, b)
	} else {
		slog.Infof("drand: starting beacon loop")
	}
	d.beacon.Loop(DefaultSeed, d.opts.beaconPeriod, catchup)
}

func (d *Drand) DistKey(context.Context, *drand.DistKeyRequest) (*drand.DistKeyResponse, error) {
	pt, err := d.store.LoadDistPublic()
	if err != nil {
		return nil, errors.New("drand: could not load dist. key")
	}
	key, err := crypto.KyberToProtoPoint(pt.Key)
	if err != nil {
		slog.Fatal(err)
	}
	return &drand.DistKeyResponse{
		Key: key,
	}, nil
}

func (d *Drand) Public(context.Context, *drand.PublicRandRequest) (*drand.PublicRandResponse, error) {
	beacon, err := d.beaconStore.Last()
	if err != nil {
		return nil, fmt.Errorf("can't retrieve beacon: %s", err)
	}
	return &drand.PublicRandResponse{
		Previous:   beacon.PreviousRand,
		Round:      beacon.Round,
		Randomness: beacon.Randomness,
	}, nil
}

func (d *Drand) Private(c context.Context, priv *drand.PrivateRandRequest) (*drand.PrivateRandResponse, error) {
	protoPoint := priv.GetRequest().GetEphemeral()
	point, err := crypto.ProtoToKyberPoint(protoPoint)
	if err != nil {
		return nil, err
	}
	groupable, ok := point.(kyber.Groupable)
	if !ok {
		return nil, errors.New("point is not on a registered curve")
	}
	if groupable.Group().String() != key.G2.String() {
		return nil, errors.New("point is not on the supported curve")
	}
	msg, err := ecies.Decrypt(key.G2, ecies.DefaultHash, d.priv.Key, priv.GetRequest())
	if err != nil {
		slog.Debugf("drand: received invalid ECIES private request: %s", err)
		return nil, errors.New("invalid ECIES request")
	}

	clientKey := key.G2.Point()
	if err := clientKey.UnmarshalBinary(msg); err != nil {
		return nil, errors.New("invalid client key")
	}
	var randomness [32]byte
	if n, err := rand.Read(randomness[:]); err != nil {
		return nil, errors.New("error gathering randomness")
	} else if n != 32 {
		return nil, errors.New("error gathering randomness")
	}

	obj, err := ecies.Encrypt(key.G2, ecies.DefaultHash, clientKey, randomness[:])
	return &drand.PrivateRandResponse{Response: obj}, err
}

func (d *Drand) Setup(c context.Context, in *dkg_proto.DKGPacket) (*dkg_proto.DKGResponse, error) {
	if d.isDKGDone() {
		return nil, errors.New("drand: dkg finished already")
	}
	d.dkg.Process(c, in)
	return &dkg_proto.DKGResponse{}, nil
}
>>>>>>> 000e5e56

	d.beacon.Loop(DefaultSeed, period, catchup)
	return nil
}

func (d *Drand) Stop() {
	d.state.Lock()
	defer d.state.Unlock()
	d.gateway.StopAll()
	if d.beacon != nil {
		d.beacon.Stop()
	}
}

// isDKGDone returns true if the DKG protocol has already been executed. That
// means that the only packet that this node should receive are TBLS packet.
func (d *Drand) isDKGDone() bool {
	d.state.Lock()
	defer d.state.Unlock()
	return d.dkgDone
}

func (d *Drand) initBeacon() error {
	d.state.Lock()
	defer d.state.Unlock()
	if d.beacon != nil {
		return nil
	}
	d.dkgDone = true
	fs.CreateSecureFolder(d.opts.DBFolder())
	store, err := beacon.NewBoltStore(d.opts.dbFolder, d.opts.boltOpts)
	if err != nil {
		return err
	}
	d.beaconStore = beacon.NewCallbackStore(store, d.beaconCallback)
	d.beacon = beacon.NewHandler(d.gateway.InternalClient, d.priv, d.share, d.group, d.beaconStore)
	return nil
}

func (d *Drand) beaconCallback(b *beacon.Beacon) {
	d.opts.callbacks(b)
}

// little trick to be able to capture when drand is using the DKG methods,
// instead of offloading that to an external struct without any vision of drand
// internals, or implementing a big "Send" method directly on drand.
func (d *Drand) sendDkgPacket(p net.Peer, pack *dkg_proto.DKGPacket) error {
	_, err := d.gateway.InternalClient.Setup(p, pack)
	return err
}

func (d *Drand) sendResharePacket(p net.Peer, pack *dkg_proto.DKGPacket) error {
	// no concurrency to get nextHash since this is only used within a locked drand
	reshare := &dkg_proto.ResharePacket{
		Packet:    pack,
		GroupHash: d.nextGroupHash,
	}
	_, err := d.gateway.InternalClient.Reshare(p, reshare)
	return err
}

func (d *Drand) dkgNetwork(conf *dkg.Config) *dkgNetwork {
	// simple test to check if we are in a resharing mode or in a fresh dkg mode
	// that will lead to two different outer protobuf structure
	if conf.OldNodes == nil {
		return &dkgNetwork{d.sendDkgPacket}
	}
	return &dkgNetwork{d.sendResharePacket}
}

type dkgNetwork struct {
	send func(net.Peer, *dkg_proto.DKGPacket) error
}

func (d *dkgNetwork) Send(p net.Peer, pack *dkg_proto.DKGPacket) error {
	return d.send(p, pack)
}<|MERGE_RESOLUTION|>--- conflicted
+++ resolved
@@ -218,90 +218,12 @@
 		}
 	}
 	if catchup {
-<<<<<<< HEAD
 		slog.Infof("drand: starting beacon loop in catch-up mode")
 	} else {
 		slog.Infof("drand: starting beacon loop")
 	}
 	period := getPeriod(d.group)
 	d.state.Unlock()
-=======
-		slog.Infof("drand: starting beacon loop in catch-up mode (%s - %v)", err, b)
-	} else {
-		slog.Infof("drand: starting beacon loop")
-	}
-	d.beacon.Loop(DefaultSeed, d.opts.beaconPeriod, catchup)
-}
-
-func (d *Drand) DistKey(context.Context, *drand.DistKeyRequest) (*drand.DistKeyResponse, error) {
-	pt, err := d.store.LoadDistPublic()
-	if err != nil {
-		return nil, errors.New("drand: could not load dist. key")
-	}
-	key, err := crypto.KyberToProtoPoint(pt.Key)
-	if err != nil {
-		slog.Fatal(err)
-	}
-	return &drand.DistKeyResponse{
-		Key: key,
-	}, nil
-}
-
-func (d *Drand) Public(context.Context, *drand.PublicRandRequest) (*drand.PublicRandResponse, error) {
-	beacon, err := d.beaconStore.Last()
-	if err != nil {
-		return nil, fmt.Errorf("can't retrieve beacon: %s", err)
-	}
-	return &drand.PublicRandResponse{
-		Previous:   beacon.PreviousRand,
-		Round:      beacon.Round,
-		Randomness: beacon.Randomness,
-	}, nil
-}
-
-func (d *Drand) Private(c context.Context, priv *drand.PrivateRandRequest) (*drand.PrivateRandResponse, error) {
-	protoPoint := priv.GetRequest().GetEphemeral()
-	point, err := crypto.ProtoToKyberPoint(protoPoint)
-	if err != nil {
-		return nil, err
-	}
-	groupable, ok := point.(kyber.Groupable)
-	if !ok {
-		return nil, errors.New("point is not on a registered curve")
-	}
-	if groupable.Group().String() != key.G2.String() {
-		return nil, errors.New("point is not on the supported curve")
-	}
-	msg, err := ecies.Decrypt(key.G2, ecies.DefaultHash, d.priv.Key, priv.GetRequest())
-	if err != nil {
-		slog.Debugf("drand: received invalid ECIES private request: %s", err)
-		return nil, errors.New("invalid ECIES request")
-	}
-
-	clientKey := key.G2.Point()
-	if err := clientKey.UnmarshalBinary(msg); err != nil {
-		return nil, errors.New("invalid client key")
-	}
-	var randomness [32]byte
-	if n, err := rand.Read(randomness[:]); err != nil {
-		return nil, errors.New("error gathering randomness")
-	} else if n != 32 {
-		return nil, errors.New("error gathering randomness")
-	}
-
-	obj, err := ecies.Encrypt(key.G2, ecies.DefaultHash, clientKey, randomness[:])
-	return &drand.PrivateRandResponse{Response: obj}, err
-}
-
-func (d *Drand) Setup(c context.Context, in *dkg_proto.DKGPacket) (*dkg_proto.DKGResponse, error) {
-	if d.isDKGDone() {
-		return nil, errors.New("drand: dkg finished already")
-	}
-	d.dkg.Process(c, in)
-	return &dkg_proto.DKGResponse{}, nil
-}
->>>>>>> 000e5e56
-
 	d.beacon.Loop(DefaultSeed, period, catchup)
 	return nil
 }
