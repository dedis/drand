package core

import (
	"fmt"
	"io/ioutil"
	"log"
	"math/rand"
	gnet "net"
	"os"
	"path"
	"path/filepath"
	"sync"
	"testing"
	"time"

	"google.golang.org/grpc"

	"github.com/BurntSushi/toml"
	"github.com/benbjohnson/clock"
	"github.com/drand/drand/beacon"
	"github.com/drand/drand/entropy"
	"github.com/drand/drand/key"
	"github.com/drand/drand/log"
	"github.com/drand/drand/net"
	"github.com/drand/drand/protobuf/drand"
	"github.com/drand/drand/test"
	"github.com/drand/kyber"
	"github.com/kabukky/httpscerts"
	"github.com/stretchr/testify/require"
)

func getSleepDuration() time.Duration {
	if os.Getenv("TRAVIS_BRANCH") != "" {
		return time.Duration(1500) * time.Millisecond
	}
	return time.Duration(300) * time.Millisecond
}

func TestDrandDKGReshareTimeout(t *testing.T) {
	oldN := 5 // 4 / 5
	newN := 6 // 5 / 6
	oldThr := key.DefaultThreshold(oldN)
	newThr := key.DefaultThreshold(newN)
	timeoutStr := "200ms"
	timeout, _ := time.ParseDuration(timeoutStr)
	period := 300 * time.Millisecond
	offline := 1 // can't do more anyway with a 2/3 + 1 threshold

	dt := NewDrandTest(t, oldN, oldThr, period)
	defer dt.Cleanup()
	dt.RunDKG()
	pubShare := func(s *key.Share) kyber.Point {
		return key.KeyGroup.Point().Mul(s.Share.V, nil)
	}
	for _, drand := range dt.drands {
		pk := drand.priv.Public
		idx, ok := dt.group.Index(pk)
		require.True(t, ok)
		fmt.Printf("idx: %d : pubkey %s\n\t - pub share: %s\n\n", idx, pk.Key.String(), pubShare(drand.share).String())
	}

	dt.SetupReshare(oldN-offline, newN-oldN, newThr)

	fmt.Println("SETUP RESHARE DONE")
	// run the resharing
	var doneReshare = make(chan bool, 1)
	go func() {
		dt.RunReshare(oldN-offline, newN-oldN, timeoutStr)
		doneReshare <- true
	}()
	checkDone := func() bool {
		select {
		case <-doneReshare:
			return true
		default:
			return false
		}
	}
	// check it is not done yet
	time.Sleep(getSleepDuration())
	require.False(t, checkDone())

	// advance time to the timeout
	dt.MoveTime(timeout)
	// give time to finish for the go routines and such
	time.Sleep(getSleepDuration())
	require.True(t, checkDone())
}

type SyncClock struct {
	*clock.Mock
	*sync.Mutex
}

func (s *SyncClock) Add(d time.Duration) {
	//s.Lock()
	//defer s.Unlock()
	s.Mock.Add(d)
}

type DrandTest struct {
	t            *testing.T
	n            int
	thr          int
	dir          string
	newDir       string
	drands       map[string]*Drand
	newDrands    map[string]*Drand
	group        *key.Group
	newGroup     *key.Group
	groupPath    string
	newGroupPath string
	period       time.Duration
	ids          []string
	newIds       []string
	shares       map[string]*key.Share
	clocks       map[string]*SyncClock
	certPaths    []string
	newCertPaths []string
}

func (d *DrandTest) Cleanup() {
	os.RemoveAll(d.dir)
	os.RemoveAll(d.newDir)
}

func (d *DrandTest) GetBeacon(id string, round int) (*beacon.Beacon, error) {
	dd, ok := d.drands[id]
	require.True(d.t, ok)

	return dd.beaconStore.Get(uint64(round))
}

// returns new ids generated
func (d *DrandTest) SetupReshare(keepOld, addNew, newThr int) []string {
	newN := keepOld + addNew
	ids := make([]*key.Identity, 0, newN)
	newAddr := make([]string, addNew)
	newDrands, _, newDir, newCertPaths := BatchNewDrand(addNew, false,
		WithCallOption(grpc.FailFast(true)),
	)
	d.newDir = newDir
	d.newDrands = make(map[string]*Drand)
	// add old participants
	for _, id := range d.ids[:keepOld] {
		drand := d.drands[id]
		ids = append(ids, drand.priv.Public)
		for _, cp := range newCertPaths {
			drand.opts.certmanager.Add(cp)
		}

	}
	// add new participants
	for i, drand := range newDrands {
		ids = append(ids, drand.priv.Public)
		newAddr[i] = drand.priv.Public.Address()
		d.newDrands[drand.priv.Public.Address()] = drand
		d.setClock(newAddr[i])
		for _, cp := range d.certPaths {
			drand.opts.certmanager.Add(cp)
		}
	}

	d.newIds = newAddr

	//

	shuffledIds := make([]*key.Identity, len(ids))
	copy(shuffledIds, ids)
	// shuffle with random swaps
	for i := 0; i < len(ids)*3; i++ {
		i1 := rand.Intn(len(ids))
		i2 := rand.Intn(len(ids))
		shuffledIds[i1], shuffledIds[i2] = shuffledIds[i2], shuffledIds[i1]
	}

	d.newGroup = key.NewGroup(shuffledIds, newThr)
	d.newGroup.Period = d.period
	fmt.Println("RESHARE GROUP:\n", d.newGroup.String())
	d.newGroupPath = path.Join(newDir, "newgroup.toml")
	require.NoError(d.t, key.Save(d.newGroupPath, d.newGroup, false))
	return newAddr
}

func (d *DrandTest) RunReshare(oldRun, newRun int, timeout string) {
	var clientCounter = &sync.WaitGroup{}
	runreshare := func(dr *Drand, leader bool) {
		// instruct to be ready for a reshare
		client, err := net.NewControlClient(dr.opts.controlPort)
		require.NoError(d.t, err)
		_, err = client.InitReshare(d.groupPath, d.newGroupPath, leader, timeout)
		require.NoError(d.t, err)
		fmt.Printf("\n\nDKG TEST: drand %s DONE RESHARING (%v)\n", dr.priv.Public.Address(), leader)
		clientCounter.Done()
	}

	// take list of old nodes present in new groups
	var oldNodes []string
	for _, id := range d.ids {
		drand := d.drands[id]
		if d.newGroup.Contains(drand.priv.Public) {
			oldNodes = append(oldNodes, drand.priv.Public.Address())
		}
	}

	var allIds []string
	// run the old ones
	// exclude leader
	clientCounter.Add(oldRun - 1)
	for _, id := range oldNodes[1:oldRun] {
		fmt.Println("Launching reshare on old", id)
		go runreshare(d.drands[id], false)
		allIds = append(allIds, id)
	}
	// stop the rest
	for _, id := range oldNodes[oldRun:] {
		d.drands[id].Stop()
	}

	// run the new ones
	clientCounter.Add(newRun)
	for _, id := range d.newIds[:newRun] {
		fmt.Println("Launching reshare on new", id)
		go runreshare(d.newDrands[id], false)
		allIds = append(allIds, id)
	}
	allIds = append(allIds, oldNodes[0])
	d.setDKGCallback(allIds)
	// run leader
	fmt.Println("Launching reshare on (old) root", d.ids[0])
	clientCounter.Add(1)
	go runreshare(d.drands[oldNodes[0]], true)
	// wait for the return of the clients
	checkWait(clientCounter)
	fmt.Printf("\n\n -- TEST FINISHED ALL RESHARE DKG --\n\n")
}

<<<<<<< HEAD
func TestDrandDKGFresh(t *testing.T) {
	n := 5
	nbRound := 4
	period := 1000 * time.Millisecond

	emptyReader := ""
	defaultUserOnly := false

	defaultEntropyReader := entropy.NewEntropyReader(emptyReader)

	drands, group, dir := BatchNewDrand(n, false,
		WithCallOption(grpc.FailFast(true)))
	defer CloseAllDrands(drands[:n-1])
	defer os.RemoveAll(dir)

=======
func checkWait(counter *sync.WaitGroup) {
	var doneCh = make(chan bool, 1)
	go func() {
		counter.Wait()
		doneCh <- true
	}()
	select {
	case <-doneCh:
		break
	case <-time.After(11 * time.Second):
		panic("outdated beacon time")
	}
}
func NewDrandTest(t *testing.T, n, thr int, period time.Duration) *DrandTest {
	drands, group, dir, certPaths := BatchNewDrand(n, false,
		WithCallOption(grpc.FailFast(true)),
	)
>>>>>>> 82f6f117
	group.Period = period
	groupPath := path.Join(dir, "dkggroup.toml")
	require.NoError(t, key.Save(groupPath, group, false))
	ids := make([]string, n)
	mDrands := make(map[string]*Drand, n)
	for i, d := range drands {
		ids[i] = d.priv.Public.Address()
		mDrands[ids[i]] = d
	}
	return &DrandTest{
		t:         t,
		n:         n,
		thr:       thr,
		drands:    mDrands,
		group:     group,
		groupPath: groupPath,
		period:    period,
		ids:       ids,
		shares:    make(map[string]*key.Share),
		clocks:    make(map[string]*SyncClock),
		certPaths: certPaths,
	}
}

func (d *DrandTest) RunDKG() {
	var wg sync.WaitGroup
	wg.Add(d.n - 1)
	d.setClock(d.ids...)
	d.setDKGCallback(d.ids)
	for _, id := range d.ids[1:] {
		go func(dd *Drand) {
			client, err := net.NewControlClient(dd.opts.controlPort)
			require.NoError(d.t, err)
			_, err = client.InitDKG(d.groupPath, false, "")
			require.NoError(d.t, err)
			wg.Done()
			fmt.Printf("\n\n\n TESTDKG NON-ROOT %s FINISHED\n\n\n", dd.priv.Public.Address())
		}(d.drands[id])
	}

	root := d.drands[d.ids[0]]
	controlClient, err := net.NewControlClient(root.opts.controlPort)
	require.NoError(d.t, err)
	_, err = controlClient.InitDKG(d.groupPath, true, "")
	require.NoError(d.t, err)
	wg.Wait()
	fmt.Printf("\n\n\n TESTDKG ROOT %s FINISHED\n\n\n", d.ids[0])
	resp, err := controlClient.GroupFile()
	require.NoError(d.t, err)
	group := new(key.Group)
	groupToml := new(key.GroupTOML)
	_, err = toml.Decode(resp.GetGroupToml(), groupToml)
	require.NoError(d.t, err)
	require.NoError(d.t, group.FromTOML(groupToml))
	d.group = group
	require.Equal(d.t, d.thr, d.group.Threshold)
	for _, drand := range d.drands {
		require.True(d.t, d.group.Contains(drand.priv.Public))
	}
	require.Len(d.t, d.group.PublicKey.Coefficients, d.thr)
	require.NoError(d.t, key.Save(d.groupPath, d.group, false))
}

func (d *DrandTest) tryBoth(id string, fn func(d *Drand)) {
	if dr, ok := d.drands[id]; ok {
		fn(dr)
	} else if dr, ok = d.newDrands[id]; ok {
		fn(dr)
	} else {
		panic("that should not happen")
	}
}

func (d *DrandTest) setClock(ids ...string) {
	for _, id := range ids {
		d.tryBoth(id, func(dr *Drand) {
			c := &SyncClock{
				Mock:  clock.NewMock(),
				Mutex: new(sync.Mutex),
			}
			addr := dr.priv.Public.Address()
			d.clocks[addr] = c
			dr.opts.clock = c
			dr.opts.dkgCallback = func(s *key.Share) {
				d.shares[addr] = s
				fmt.Printf("\n\n\n  --- DKG %s FINISHED ---\n\n\n", addr)
			}
		})
	}
}

// first wait for all dkg callbacks to trigger, then update the clock of every
// ids
func (d *DrandTest) setDKGCallback(ids []string) {
	var wg sync.WaitGroup
<<<<<<< HEAD
	wg.Add(n - 1)
	for _, drand := range drands[1:] {
		go func(d *Drand) {
			// instruct to be ready for a reshare
			client, err := net.NewControlClient(d.opts.controlPort)
			require.NoError(t, err)
			_, err = client.InitDKG(groupPath, false, "", defaultEntropyReader, defaultUserOnly)
			require.NoError(t, err)
			//err = d.WaitDKG()
			//require.Nil(t, err)
			wg.Done()
		}(drand)
=======
	wg.Add(len(ids))
	for _, id := range ids {
		d.tryBoth(id, func(dr *Drand) {
			dr.opts.dkgCallback = func(s *key.Share) {
				d.shares[dr.priv.Public.Address()] = s
				fmt.Printf("\n\n %s DKG DONE \n\n", dr.priv.Public.Address())
				wg.Done()
			}
		})
>>>>>>> 82f6f117
	}
	go func() {
		wg.Wait()
		// TRAVIS: let all peers go into sleep mode before increasing
		// their clock
		time.Sleep(100 * time.Millisecond)
		for _, id := range ids {
			d.clocks[id].Add(syncTime)
		}
	}()
}

<<<<<<< HEAD
	root := drands[0]
	controlClient, err := net.NewControlClient(root.opts.controlPort)
	require.NoError(t, err)
	_, err = controlClient.InitDKG(groupPath, true, "", defaultEntropyReader, defaultUserOnly)
	require.NoError(t, err)

	//err = root.WaitDKG()
	//require.Nil(t, err)
	wg.Wait()

	// check if share + dist public files are saved
	distributedPublic, err = root.store.LoadDistPublic()
	require.Nil(t, err)
	require.NotNil(t, distributedPublic)
	close(publicSet)
	_, err = root.store.LoadShare()
	require.Nil(t, err)
=======
func (d *DrandTest) GetDrand(id string) *Drand {
	return d.drands[id]
}
>>>>>>> 82f6f117

func (d *DrandTest) StopDrand(id string) {
	dr := d.drands[id]
	dr.Stop()
	pinger, err := net.NewControlClient(dr.opts.controlPort)
	require.NoError(d.t, err)
	var counter = 1
	for range time.Tick(100 * time.Millisecond) {
		if err := pinger.Ping(); err != nil {
			break
		}
		counter++
		require.LessOrEqual(d.t, counter, 5)
	}
}

func (d *DrandTest) StartDrand(id string, catchup bool) {
	dr, ok := d.drands[id]
	require.True(d.t, ok)
	var err error
	dr, err = LoadDrand(dr.store, dr.opts)
	require.NoError(d.t, err)
	d.drands[id] = dr
	d.setClock(id)
	dr.StartBeacon(catchup)
}

func (d *DrandTest) MoveTime(p time.Duration) {
	for _, c := range d.clocks {
		c.Add(p)
	}
	time.Sleep(getSleepDuration())
}

func (d *DrandTest) TestBeaconLength(max int, ids ...string) {
	for _, id := range ids {
		drand, ok := d.drands[id]
		require.True(d.t, ok)
		require.LessOrEqual(d.t, drand.beaconStore.Len(), max)
	}

}

func (d *DrandTest) TestPublicBeacon(id string) {
	dr := d.GetDrand(id)
	client := net.NewGrpcClientFromCertManager(dr.opts.certmanager, dr.opts.grpcOpts...)
	resp, err := client.PublicRand(test.NewTLSPeer(dr.priv.Public.Addr), &drand.PublicRandRequest{})
	require.NoError(d.t, err)
	require.NotNil(d.t, resp)
}

func TestDrandDKGFresh(t *testing.T) {
	n := 5
	p := 200 * time.Millisecond
	dt := NewDrandTest(t, n, key.DefaultThreshold(n), p)
	defer dt.Cleanup()
	dt.RunDKG()
	// make the last node fail
	// XXX The node still replies to early beacon packet
	lastID := dt.ids[n-1]
	lastOne := dt.GetDrand(lastID)
	lastOne.Stop()
	// test everyone has two beacon except the one we stopped
	dt.MoveTime(p)
	dt.TestBeaconLength(2, dt.ids[:n-1]...)

	// start last one
	dt.StartDrand(lastID, true)
	dt.MoveTime(p)
	dt.TestBeaconLength(3, dt.ids[:n-1]...)
	// 2 because the first beacon is ran automatically by everyone, can't stop
	// it before at the moment
	dt.TestBeaconLength(2, lastID)
	dt.TestPublicBeacon(dt.ids[0])
}

// Check they all have same public group file after dkg
func TestDrandPublicGroup(t *testing.T) {
	n := 10
	thr := key.DefaultThreshold(n)
	p := 200 * time.Millisecond
	dt := NewDrandTest(t, n, thr, p)
	defer dt.Cleanup()
	dt.RunDKG()

	//client := NewGrpcClient()
	cm := dt.drands[dt.ids[0]].opts.certmanager
	client := NewGrpcClientFromCert(cm)
	rest := net.NewRestClientFromCertManager(cm)
	var group *drand.GroupResponse
	for i, id := range dt.ids {
		d := dt.drands[id]
		groupResp, err := client.Group(d.priv.Public.Address(), d.priv.Public.TLS)
		require.NoError(t, err, fmt.Sprintf("idx %d: addr %s", i, id))
		if group == nil {
			group = groupResp
		}
		require.Equal(t, uint32(group.Period), groupResp.Period)
		require.Equal(t, uint32(group.Threshold), groupResp.Threshold)
		require.Equal(t, group.Distkey, groupResp.Distkey)
		require.Len(t, groupResp.Nodes, len(group.Nodes))

		nodes := groupResp.GetNodes()
		for addr, d := range dt.drands {
			var found bool
			for _, n := range nodes {
				sameAddr := n.GetAddress() == addr
				sameKey := n.GetKey() == key.PointToString(d.priv.Public.Key)
				sameTLS := n.GetTLS() == d.priv.Public.TLS
				if sameAddr && sameKey && sameTLS {
					found = true
					break
				}
			}
			require.True(t, found)
		}
		restGroup, err := rest.Group(d.priv.Public, &drand.GroupRequest{})
		require.NoError(t, err)
		require.Equal(t, groupResp, restGroup)
	}
}

// BatchNewDrand returns n drands, using TLS or not, with the given
// options. It returns the list of Drand structures, the group created,
// the folder where db, certificates, etc are stored. It is the folder
// to delete at the end of the test. As well, it returns a public grpc
// client that can reach any drand node.
func BatchNewDrand(n int, insecure bool, opts ...ConfigOption) ([]*Drand, *key.Group, string, []string) {
	var privs []*key.Pair
	var group *key.Group
	if insecure {
		privs, group = test.BatchIdentities(n)
	} else {
		privs, group = test.BatchTLSIdentities(n)
	}
	ports := test.Ports(n)
	var err error
	drands := make([]*Drand, n, n)
	tmp := os.TempDir()
	dir, err := ioutil.TempDir(tmp, "drand")
	if err != nil {
		panic(err)
	}

	certPaths := make([]string, n)
	keyPaths := make([]string, n)
	if !insecure {
		for i := 0; i < n; i++ {
			certPath := path.Join(dir, fmt.Sprintf("server-%d.crt", i))
			keyPath := path.Join(dir, fmt.Sprintf("server-%d.key", i))
			if httpscerts.Check(certPath, keyPath) != nil {

				h, _, err := gnet.SplitHostPort(privs[i].Public.Address())
				if err != nil {
					panic(err)
				}
				if err := httpscerts.Generate(certPath, keyPath, h); err != nil {
					panic(err)
				}
			}
			certPaths[i] = certPath
			keyPaths[i] = keyPath
		}
	}

	for i := 0; i < n; i++ {
		s := test.NewKeyStore()
		s.SaveKeyPair(privs[i])
		// give each one their own private folder
		dbFolder := path.Join(dir, fmt.Sprintf("db-%d", i))
		confOptions := append([]ConfigOption{WithDbFolder(dbFolder)}, opts...)
		if !insecure {
			confOptions = append(confOptions, WithTLS(certPaths[i], keyPaths[i]))
			confOptions = append(confOptions, WithTrustedCerts(certPaths...))
		} else {
			confOptions = append(confOptions, WithInsecure())
		}
		confOptions = append(confOptions, WithControlPort(ports[i]))
		confOptions = append(confOptions, WithLogLevel(log.LogDebug))
		drands[i], err = NewDrand(s, NewConfig(confOptions...))
		if err != nil {
			panic(err)
		}
	}
	return drands, group, dir, certPaths
}

// CloseAllDrands closes all drands
func CloseAllDrands(drands []*Drand) {
	for i := 0; i < len(drands); i++ {
		drands[i].Stop()
		//os.RemoveAll(drands[i].opts.dbFolder)
	}
}

func TestDrandDKGFreshWithExecutableEntropy(t *testing.T) {
	n := 5
	nbRound := 2
	period := 1000 * time.Millisecond

	tmp := os.TempDir()
	tmp_dir, err := ioutil.TempDir(tmp, "tmp_entrop")
	if err != nil {
		log.Fatal(err)
	}
	defer os.RemoveAll(tmp_dir)

	tmpfn := filepath.Join(tmp_dir, "veryrandom.sh")
	content := []byte("#!/bin/sh\necho Hey, good morning, Monstropolis")
	if err := ioutil.WriteFile(tmpfn, content, 0777); err != nil {
		log.Fatal(err)
	}

	execRand := tmpfn
	userOnly := true
	entropyReader := entropy.NewEntropyReader(execRand)

	drands, group, dir := BatchNewDrand(n, false,
		WithCallOption(grpc.FailFast(true)))
	defer CloseAllDrands(drands[:n-1])
	defer os.RemoveAll(dir)

	group.Period = period
	groupPath := path.Join(dir, "dkggroup.toml")
	require.NoError(t, key.Save(groupPath, group, false))
	ids := make([]*key.Identity, n)
	for i, d := range drands {
		ids[i] = d.priv.Public
	}

	var distributedPublic *key.DistPublic
	var publicSet = make(chan bool)
	getPublic := func() *key.DistPublic {
		<-publicSet
		return distributedPublic
	}

	type receivingStruct struct {
		Index  int
		Beacon *beacon.Beacon
	}

	genBeacons := make(map[uint64][]*receivingStruct)
	var l sync.Mutex
	newBeacon := make(chan int, n*nbRound)
	setupDrand := func(i int) {
		myCb := func(b *beacon.Beacon) {
			msg := beacon.Message(b.PreviousSig, b.Round)
			err := key.Scheme.VerifyRecovered(getPublic().Key(), msg, b.Signature)
			if err != nil {
				fmt.Printf("Beacon error callback: %s\n", b.Signature)
			}
			require.NoError(t, err)
			l.Lock()
			genBeacons[b.Round] = append(genBeacons[b.Round], &receivingStruct{
				Index:  i,
				Beacon: b,
			})
			l.Unlock()
			newBeacon <- i
		}
		drands[i].opts.beaconCbs = append(drands[i].opts.beaconCbs, myCb)
	}

	for i := 0; i < n-1; i++ {
		setupDrand(i)
	}

	var wg sync.WaitGroup
	wg.Add(n - 1)
	for _, drand := range drands[1:] {
		go func(d *Drand) {
			client, err := net.NewControlClient(d.opts.controlPort)
			require.NoError(t, err)
			_, err = client.InitDKG(groupPath, false, "", entropyReader, userOnly)
			require.NoError(t, err)
			wg.Done()
		}(drand)
	}

	root := drands[0]
	controlClient, err := net.NewControlClient(root.opts.controlPort)
	require.NoError(t, err)
	_, err = controlClient.InitDKG(groupPath, true, "", entropyReader, userOnly)
	require.NoError(t, err)

	wg.Wait()

	distributedPublic, err = root.store.LoadDistPublic()
	require.Nil(t, err)
	require.NotNil(t, distributedPublic)
	close(publicSet)
	s, err := root.store.LoadShare()
	require.Nil(t, err)

	//the share should be the same from run to run
	require.True(t, distributedPublic.Key().String() == "bls12-381.G1: 8cea5ae189ab46efa86cddff90884f72aec48733459aaed50d979c52ac8df38394f39e1e20fb794bfc1569d45c189a04")
	//same for the share
	secret := s.PrivatePoly[0]
	require.True(t, secret.String() == "0fe814bb7d5d496547e1c14a8837e19e3dcb891f663b675896bb741a8084c655")
}<|MERGE_RESOLUTION|>--- conflicted
+++ resolved
@@ -3,12 +3,10 @@
 import (
 	"fmt"
 	"io/ioutil"
-	"log"
 	"math/rand"
 	gnet "net"
 	"os"
 	"path"
-	"path/filepath"
 	"sync"
 	"testing"
 	"time"
@@ -235,23 +233,6 @@
 	fmt.Printf("\n\n -- TEST FINISHED ALL RESHARE DKG --\n\n")
 }
 
-<<<<<<< HEAD
-func TestDrandDKGFresh(t *testing.T) {
-	n := 5
-	nbRound := 4
-	period := 1000 * time.Millisecond
-
-	emptyReader := ""
-	defaultUserOnly := false
-
-	defaultEntropyReader := entropy.NewEntropyReader(emptyReader)
-
-	drands, group, dir := BatchNewDrand(n, false,
-		WithCallOption(grpc.FailFast(true)))
-	defer CloseAllDrands(drands[:n-1])
-	defer os.RemoveAll(dir)
-
-=======
 func checkWait(counter *sync.WaitGroup) {
 	var doneCh = make(chan bool, 1)
 	go func() {
@@ -269,7 +250,6 @@
 	drands, group, dir, certPaths := BatchNewDrand(n, false,
 		WithCallOption(grpc.FailFast(true)),
 	)
->>>>>>> 82f6f117
 	group.Period = period
 	groupPath := path.Join(dir, "dkggroup.toml")
 	require.NoError(t, key.Save(groupPath, group, false))
@@ -295,6 +275,10 @@
 }
 
 func (d *DrandTest) RunDKG() {
+	// XXX make it optional
+	uo := false
+	er := entropy.NewEntropyReader("")
+
 	var wg sync.WaitGroup
 	wg.Add(d.n - 1)
 	d.setClock(d.ids...)
@@ -303,7 +287,7 @@
 		go func(dd *Drand) {
 			client, err := net.NewControlClient(dd.opts.controlPort)
 			require.NoError(d.t, err)
-			_, err = client.InitDKG(d.groupPath, false, "")
+			_, err = client.InitDKG(d.groupPath, false, "", er, uo)
 			require.NoError(d.t, err)
 			wg.Done()
 			fmt.Printf("\n\n\n TESTDKG NON-ROOT %s FINISHED\n\n\n", dd.priv.Public.Address())
@@ -313,7 +297,7 @@
 	root := d.drands[d.ids[0]]
 	controlClient, err := net.NewControlClient(root.opts.controlPort)
 	require.NoError(d.t, err)
-	_, err = controlClient.InitDKG(d.groupPath, true, "")
+	_, err = controlClient.InitDKG(d.groupPath, true, "", er, uo)
 	require.NoError(d.t, err)
 	wg.Wait()
 	fmt.Printf("\n\n\n TESTDKG ROOT %s FINISHED\n\n\n", d.ids[0])
@@ -365,20 +349,6 @@
 // ids
 func (d *DrandTest) setDKGCallback(ids []string) {
 	var wg sync.WaitGroup
-<<<<<<< HEAD
-	wg.Add(n - 1)
-	for _, drand := range drands[1:] {
-		go func(d *Drand) {
-			// instruct to be ready for a reshare
-			client, err := net.NewControlClient(d.opts.controlPort)
-			require.NoError(t, err)
-			_, err = client.InitDKG(groupPath, false, "", defaultEntropyReader, defaultUserOnly)
-			require.NoError(t, err)
-			//err = d.WaitDKG()
-			//require.Nil(t, err)
-			wg.Done()
-		}(drand)
-=======
 	wg.Add(len(ids))
 	for _, id := range ids {
 		d.tryBoth(id, func(dr *Drand) {
@@ -388,7 +358,6 @@
 				wg.Done()
 			}
 		})
->>>>>>> 82f6f117
 	}
 	go func() {
 		wg.Wait()
@@ -401,29 +370,9 @@
 	}()
 }
 
-<<<<<<< HEAD
-	root := drands[0]
-	controlClient, err := net.NewControlClient(root.opts.controlPort)
-	require.NoError(t, err)
-	_, err = controlClient.InitDKG(groupPath, true, "", defaultEntropyReader, defaultUserOnly)
-	require.NoError(t, err)
-
-	//err = root.WaitDKG()
-	//require.Nil(t, err)
-	wg.Wait()
-
-	// check if share + dist public files are saved
-	distributedPublic, err = root.store.LoadDistPublic()
-	require.Nil(t, err)
-	require.NotNil(t, distributedPublic)
-	close(publicSet)
-	_, err = root.store.LoadShare()
-	require.Nil(t, err)
-=======
 func (d *DrandTest) GetDrand(id string) *Drand {
 	return d.drands[id]
 }
->>>>>>> 82f6f117
 
 func (d *DrandTest) StopDrand(id string) {
 	dr := d.drands[id]
@@ -617,111 +566,4 @@
 		drands[i].Stop()
 		//os.RemoveAll(drands[i].opts.dbFolder)
 	}
-}
-
-func TestDrandDKGFreshWithExecutableEntropy(t *testing.T) {
-	n := 5
-	nbRound := 2
-	period := 1000 * time.Millisecond
-
-	tmp := os.TempDir()
-	tmp_dir, err := ioutil.TempDir(tmp, "tmp_entrop")
-	if err != nil {
-		log.Fatal(err)
-	}
-	defer os.RemoveAll(tmp_dir)
-
-	tmpfn := filepath.Join(tmp_dir, "veryrandom.sh")
-	content := []byte("#!/bin/sh\necho Hey, good morning, Monstropolis")
-	if err := ioutil.WriteFile(tmpfn, content, 0777); err != nil {
-		log.Fatal(err)
-	}
-
-	execRand := tmpfn
-	userOnly := true
-	entropyReader := entropy.NewEntropyReader(execRand)
-
-	drands, group, dir := BatchNewDrand(n, false,
-		WithCallOption(grpc.FailFast(true)))
-	defer CloseAllDrands(drands[:n-1])
-	defer os.RemoveAll(dir)
-
-	group.Period = period
-	groupPath := path.Join(dir, "dkggroup.toml")
-	require.NoError(t, key.Save(groupPath, group, false))
-	ids := make([]*key.Identity, n)
-	for i, d := range drands {
-		ids[i] = d.priv.Public
-	}
-
-	var distributedPublic *key.DistPublic
-	var publicSet = make(chan bool)
-	getPublic := func() *key.DistPublic {
-		<-publicSet
-		return distributedPublic
-	}
-
-	type receivingStruct struct {
-		Index  int
-		Beacon *beacon.Beacon
-	}
-
-	genBeacons := make(map[uint64][]*receivingStruct)
-	var l sync.Mutex
-	newBeacon := make(chan int, n*nbRound)
-	setupDrand := func(i int) {
-		myCb := func(b *beacon.Beacon) {
-			msg := beacon.Message(b.PreviousSig, b.Round)
-			err := key.Scheme.VerifyRecovered(getPublic().Key(), msg, b.Signature)
-			if err != nil {
-				fmt.Printf("Beacon error callback: %s\n", b.Signature)
-			}
-			require.NoError(t, err)
-			l.Lock()
-			genBeacons[b.Round] = append(genBeacons[b.Round], &receivingStruct{
-				Index:  i,
-				Beacon: b,
-			})
-			l.Unlock()
-			newBeacon <- i
-		}
-		drands[i].opts.beaconCbs = append(drands[i].opts.beaconCbs, myCb)
-	}
-
-	for i := 0; i < n-1; i++ {
-		setupDrand(i)
-	}
-
-	var wg sync.WaitGroup
-	wg.Add(n - 1)
-	for _, drand := range drands[1:] {
-		go func(d *Drand) {
-			client, err := net.NewControlClient(d.opts.controlPort)
-			require.NoError(t, err)
-			_, err = client.InitDKG(groupPath, false, "", entropyReader, userOnly)
-			require.NoError(t, err)
-			wg.Done()
-		}(drand)
-	}
-
-	root := drands[0]
-	controlClient, err := net.NewControlClient(root.opts.controlPort)
-	require.NoError(t, err)
-	_, err = controlClient.InitDKG(groupPath, true, "", entropyReader, userOnly)
-	require.NoError(t, err)
-
-	wg.Wait()
-
-	distributedPublic, err = root.store.LoadDistPublic()
-	require.Nil(t, err)
-	require.NotNil(t, distributedPublic)
-	close(publicSet)
-	s, err := root.store.LoadShare()
-	require.Nil(t, err)
-
-	//the share should be the same from run to run
-	require.True(t, distributedPublic.Key().String() == "bls12-381.G1: 8cea5ae189ab46efa86cddff90884f72aec48733459aaed50d979c52ac8df38394f39e1e20fb794bfc1569d45c189a04")
-	//same for the share
-	secret := s.PrivatePoly[0]
-	require.True(t, secret.String() == "0fe814bb7d5d496547e1c14a8837e19e3dcb891f663b675896bb741a8084c655")
 }