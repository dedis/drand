--- conflicted
+++ resolved
@@ -27,11 +27,7 @@
 var debug = flag.Bool("debug", false, "prints the log when panic occurs")
 
 // 10s after dkg finishes, (new or reshared) beacon starts
-<<<<<<< HEAD
-var beaconOffset = 11
-=======
 var beaconOffset = 12
->>>>>>> 1dceeb51
 
 // how much should we wait before checking if the randomness is present. This is
 // mostly due to the fact we run on localhost on cheap machine with CI so we
@@ -50,11 +46,7 @@
 	nRound := 2
 	n := 6
 	thr := 4
-<<<<<<< HEAD
-	period := "8s"
-=======
 	period := "10s"
->>>>>>> 1dceeb51
 	newThr := 5
 	orch := NewOrchestrator(n, thr, period, true)
 	// NOTE: this line should be before "StartNewNodes". The reason it is here
@@ -76,11 +68,7 @@
 	}()
 	setSignal(orch)
 	orch.StartCurrentNodes()
-<<<<<<< HEAD
-	orch.RunDKG("3s")
-=======
 	orch.RunDKG("4s")
->>>>>>> 1dceeb51
 	orch.WaitGenesis()
 	for i := 0; i < nRound; i++ {
 		orch.WaitPeriod()
