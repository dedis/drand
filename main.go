<<<<<<< HEAD
// drand is a distributed randomness beacon. It provides periodically an
// unpredictable, bias-resistant, and verifiable random value.
package main

import (
	"bufio"
	"bytes"
	"encoding/hex"
	"encoding/json"
	"fmt"
	"os"
	"path"
	"path/filepath"
	"regexp"
	"runtime"
	"strconv"
	"strings"
	"time"

	"github.com/BurntSushi/toml"
	"github.com/dedis/drand/core"
	"github.com/dedis/drand/fs"
	"github.com/dedis/drand/key"
	"github.com/dedis/drand/net"
	"github.com/nikkolasg/slog"
	"github.com/urfave/cli"
)

var (
	version = "dev"
	commit  = "none"
	date    = "unknown"
)

const gname = "group.toml"
const dpublic = "dist_key.public"
const default_port = "8080"

func banner() {
	fmt.Printf("drand vtest-%s by nikkolasg @ DEDIS\n", version)
	s := "WARNING: this software has NOT received a full audit and must be \n" +
		"used with caution and probably NOT in a production environment.\n"
	fmt.Printf(s)
}

var configFlag = cli.StringFlag{
	Name:  "config, c",
	Value: core.DefaultConfigFolder(),
	Usage: "Folder to keep all drand cryptographic informations, in absolute form.",
}
var seedFlag = cli.StringFlag{
	Name:  "seed",
	Value: string(core.DefaultSeed),
	Usage: "set the seed message of the first beacon produced",
}
var periodFlag = cli.DurationFlag{
	Name:  "period",
	Value: core.DefaultBeaconPeriod,
	Usage: "runs the beacon every `PERIOD`",
}
var leaderFlag = cli.BoolFlag{
	Name:  "leader",
	Usage: "Leader is the first node to start the DKG protocol",
}
var verboseFlag = cli.BoolFlag{
	Name:  "debug, d",
	Usage: "Use -d to log debug output",
}
var listenFlag = cli.StringFlag{
	Name:  "listen,l",
	Usage: "listening (binding) address. Useful if you have some kind of proxy",
}
var distKeyFlag = cli.StringFlag{
	Name:  "public,p",
	Usage: "the path of the public key file",
}
var thresholdFlag = cli.IntFlag{
	Name:  "threshold, t",
	Usage: "threshold to apply for the group. Default is n/2 + 1.",
}
var outFlag = cli.StringFlag{
	Name:  "out, o",
	Usage: "where to save either the group file or the distributed public key",
}

var tlsCertFlag = cli.StringFlag{
	Name:  "tls-cert",
	Usage: "TLS certificate path to use",
}
var tlsKeyFlag = cli.StringFlag{
	Name:  "tls-key",
	Usage: "TLS private key to use by the server",
}
var certsDirFlag = cli.StringFlag{
	Name:  "certs-dir",
	Usage: "directory containing trusted certificates. Useful for testing and self signed certificates",
}
var insecureFlag = cli.BoolFlag{
	Name:  "insecure",
	Usage: "indicates to use a non TLS server or connection",
}
var groupFlag = cli.StringFlag{
	Name:  "group-init",
	Usage: "the group file to use during the DKG. If specified, drand erases any existing beacon database, as it supports only being part of one group at a time.",
}
var portFlag = cli.StringFlag{
	Name:  "port",
	Usage: "the port you want to listen to for control port commands",
}

var oldGroupFlag = cli.StringFlag{
	Name:  "old-group",
	Usage: "Old group.toml path to specify when a new node wishes to participate in a resharing protocol. This flag is optional in case a node is already included in the current DKG.",
}

func main() {
	app := cli.NewApp()
	app.Version = version
	app.Commands = []cli.Command{
		cli.Command{
			Name:      "keygen",
			Usage:     "keygen <ADDRESS>. Generates longterm private key pair",
			ArgsUsage: "ADDRESS is the public address for other nodes to contact",
			Flags:     toArray(insecureFlag),
			Action: func(c *cli.Context) error {
				banner()
				return keygenCmd(c)
			},
		},
		cli.Command{
			Name:      "group",
			Usage:     "Create the group toml from individual public keys",
			ArgsUsage: "<id1 id2 id3...> must be the identities of the group to create",
			Flags:     toArray(thresholdFlag, outFlag, periodFlag),
			Action: func(c *cli.Context) error {
				banner()
				return groupCmd(c)
			},
		},
		cli.Command{
			Name:  "dkg",
			Usage: "Run the DKG protocol",
			Flags: toArray(leaderFlag, listenFlag, tlsCertFlag, tlsKeyFlag, certsDirFlag, groupFlag),
			Action: func(c *cli.Context) error {
				banner()
				return initDKG(c)
			},
		},
		cli.Command{
			Name:  "reshare",
			Usage: "Run the resharing protocol",
			Flags: toArray(leaderFlag, listenFlag, tlsCertFlag, tlsKeyFlag, certsDirFlag, groupFlag),
			Action: func(c *cli.Context) error {
				banner()
				return initReshare(c)
			},
		},
		cli.Command{
			Name:  "start",
			Usage: "Run the daemon in foreground. Typically run this command in a tmux session.",
			Flags: toArray(leaderFlag, periodFlag, seedFlag, listenFlag, tlsCertFlag, tlsKeyFlag, certsDirFlag, insecureFlag, groupFlag, portFlag),
			Action: func(c *cli.Context) error {
				banner()
				return startDaemon(c)
			},
		},
		{
			Name:    "fetch",
			Aliases: []string{"f"},
			Usage:   "fetch some randomness",
			Subcommands: []cli.Command{
				{
					Name:      "public",
					Usage:     "Fetch a public verifiable and unbiasable randomness value",
					ArgsUsage: "<server address> address of the server to contact",
					Flags:     toArray(distKeyFlag, tlsCertFlag, insecureFlag, certsDirFlag),
					Action: func(c *cli.Context) error {
						return fetchPublicCmd(c)
					},
				},
				{
					Name:      "private",
					Usage:     "Fetch a private randomness from a server. Request and response are encrypted",
					ArgsUsage: "<identity file> identity file of the remote server",
					Flags:     toArray(tlsCertFlag, certsDirFlag),
					Action: func(c *cli.Context) error {
						return fetchPrivateCmd(c)
					},
				},
				{
					Name:      "dist_key",
					Usage:     "Fetch the distributed public key from a server.",
					ArgsUsage: "<server address> address of the server to contact",
					Flags:     toArray(tlsCertFlag, certsDirFlag, insecureFlag),
					Action: func(c *cli.Context) error {
						return fetchDistKey(c)
					},
				},
			},
		},
		{
			Name:  "control",
			Usage: "doing secret stuff locally",
			Subcommands: []cli.Command{
				{
					Name:  "share",
					Usage: "Returns the private share of a node.",
					Flags: toArray(portFlag),
					Action: func(c *cli.Context) error {
						return getShare(c)
					},
				},
				{
					Name:  "ping",
					Usage: "just pings the daemon to check its state",
					Flags: toArray(portFlag),
					Action: func(c *cli.Context) error {
						return pingpong(c)
					},
				},
			},
		},
	}
	app.Flags = toArray(verboseFlag, configFlag)
	app.Before = func(c *cli.Context) error {
		if c.GlobalIsSet("debug") {
			slog.Level = slog.LevelDebug
		}
		return nil
	}
	app.Run(os.Args)
}

func keygenCmd(c *cli.Context) error {
	//x509 not available on windows: must run in insecure mode
	if runtime.GOOS == "windows" && !c.Bool("insecure") {
		slog.Fatal("TLS is not available on Windows, please run in insecure mode")
	}
	args := c.Args()
	if !args.Present() {
		slog.Fatal("Missing drand address in argument (IPv4, dns)")
	}
	addr := args.First()
	var validID = regexp.MustCompile(`[:][0-9]+$`)
	if !validID.MatchString(addr) {
		slog.Print("port not ok")
		addr = addr + ":" + askPort()
	}
	var priv *key.Pair
	if c.Bool("insecure") {
		slog.Info("Generating private / public key pair in INSECURE mode (no TLS).")
		priv = key.NewKeyPair(addr)
	} else {
		slog.Info("Generating private / public key pair with TLS indication")
		priv = key.NewTLSKeyPair(addr)
	}

	config := contextToConfig(c)
	fs := key.NewFileStore(config.ConfigFolder())

	if _, err := fs.LoadKeyPair(); err == nil {
		slog.Info("keypair already present. Remove them before generating new one")
		return nil
	}
	if err := fs.SaveKeyPair(priv); err != nil {
		slog.Fatal("could not save key: ", err)
	}
	fullpath := path.Join(config.ConfigFolder(), key.KeyFolderName)
	absPath, err := filepath.Abs(fullpath)
	if err != nil {
		slog.Fatal("err getting full path: ", err)
	}
	slog.Print("Generated keys at ", absPath)
	slog.Print("You can copy paste the following snippet to a common group.toml file:")
	var buff bytes.Buffer
	buff.WriteString("[[nodes]]\n")
	if err := toml.NewEncoder(&buff).Encode(priv.Public.TOML()); err != nil {
		panic(err)
	}
	buff.WriteString("\n")
	slog.Print(buff.String())
	slog.Print("Or just collect all public key files and use the group command!")
	return nil
}

// groupCmd reads the identity, check the threshold and outputs the group.toml
// file
func groupCmd(c *cli.Context) error {
	args := c.Args()
	if !args.Present() {
		slog.Fatal("missing identity file to create the group.toml")
	}
	if c.NArg() < 3 {
		slog.Fatal("not enough identities (", c.NArg(), ") to create a group toml. At least 3!")
	}
	var threshold = key.DefaultThreshold(c.NArg())
	if c.IsSet("threshold") {
		if c.Int("threshold") < threshold {
			slog.Print("WARNING: You are using a threshold which is TOO LOW.")
			slog.Print("		 It should be at least ", threshold)
		}
		threshold = c.Int("threshold")
	}
	var period = core.DefaultBeaconPeriod
	var err error
	if c.IsSet("period") {
		period, err = time.ParseDuration(c.String("period"))
		if err != nil {
			slog.Fatalf("drand: invalid period time given %s", err)
		}
	}

	publics := make([]*key.Identity, c.NArg())
	for i, str := range args {
		pub := &key.Identity{}
		slog.Print("Reading public identity from ", str)
		if err := key.Load(str, pub); err != nil {
			slog.Fatal(err)
		}
		publics[i] = pub
	}
	group := key.NewGroup(publics, threshold)
	group.Period = period
	groupPath := path.Join(fs.Pwd(), gname)
	if c.String("out") != "" {
		groupPath = c.String("out")
	}
	if err := key.Save(groupPath, group, false); err != nil {
		slog.Fatal(err)
	}
	slog.Printf("Group file written in %s. Distribute it to all the participants to start the DKG", groupPath)
	return nil
}

func fetchPrivateCmd(c *cli.Context) error {
	if c.NArg() < 1 {
		slog.Fatal("fetch private takes the identity file of a server to contact")
	}
	public := &key.Identity{}
	if err := key.Load(c.Args().First(), public); err != nil {
		slog.Fatal(err)
	}
	slog.Info("contacting public drand node: ", public.Address())
	defaultManager := net.NewCertManager()
	if c.IsSet("tls-cert") {
		defaultManager.Add(c.String("tls-cert"))
	}
	client := core.NewGrpcClientFromCert(defaultManager)
	resp, err := client.Private(public)
	if err != nil {
		slog.Fatal(err)
	}
	type private struct {
		Randomness []byte `json:"randomness"`
	}
	buff, err := json.MarshalIndent(&private{resp}, "", "    ")
	if err != nil {
		slog.Fatal("could not JSON marshal:", err)
	}
	slog.Print(string(buff))
	return nil
}

func fetchPublicCmd(c *cli.Context) error {
	if c.NArg() < 1 {
		slog.Fatal("fetch command takes the address of a server to contact")
	}

	public := &key.DistPublic{}
	if err := key.Load(c.String("public"), public); err != nil {
		slog.Fatal(err)
	}
	defaultManager := net.NewCertManager()
	if c.IsSet("tls-cert") {
		defaultManager.Add(c.String("tls-cert"))
	}
	client := core.NewGrpcClientFromCert(defaultManager)
	resp, err := client.LastPublic(c.Args().First(), public, !c.Bool("insecure"))
	if err != nil {
		slog.Fatal("could not get verified randomness:", err)
	}
	buff, err := json.MarshalIndent(resp, "", "    ")
	if err != nil {
		slog.Fatal("could not JSON marshal:", err)
	}
	slog.Print(string(buff))
	return nil
}

func fetchDistKey(c *cli.Context) error {
	if c.NArg() < 1 {
		slog.Fatal("fetch dist_key command takes the address of a server to contact")
	}
	defaultManager := net.NewCertManager()
	if c.IsSet("tls-cert") {
		defaultManager.Add(c.String("tls-cert"))
	}
	client := core.NewGrpcClientFromCert(defaultManager)
	key, err := client.DistKey(c.Args().First(), !c.Bool("insecure"))
	if err != nil {
		slog.Fatal("could not fetch the distributed key from that server:", err)
	}
	b, _ := key.MarshalBinary()
	dst := make([]byte, hex.EncodedLen(len(b)))
	hex.Encode(dst, b)
	slog.Print("{\n    \"distributed key\": \"" + string(dst) + "\"\n}")
	return nil
}

func toArray(flags ...cli.Flag) []cli.Flag {
	return flags
}

func contextToConfig(c *cli.Context) *core.Config {
	var opts []core.ConfigOption
	listen := c.String("listen")
	if listen != "" {
		opts = append(opts, core.WithListenAddress(listen))
	}
	port := c.String("port")
	if port != "" {
		opts = append(opts, core.WithControlPort(port))
	}

	config := c.GlobalString("config")
	opts = append(opts, core.WithConfigFolder(config))

	if c.Bool("insecure") {
		opts = append(opts, core.WithInsecure())
		if c.IsSet("tls-cert") || c.IsSet("tls-key") {
			panic("option 'insecure' used with 'tls-cert' or 'tls-key': combination is not valid")
		}
	} else {
		certPath, keyPath := c.String("tls-cert"), c.String("tls-key")
		opts = append(opts, core.WithTLS(certPath, keyPath))
	}

	if c.IsSet("certs-dir") {
		paths, err := fs.Files(c.String("certs-dir"))
		if err != nil {
			panic(err)
		}
		fmt.Println("certs-dirs files: ", strings.Join(paths, ","))
		opts = append(opts, core.WithTrustedCerts(paths...))
	}

	if c.IsSet("certs-dir") {
		core.WithTrustedCerts(c.String("certs-dir"))
	}

	conf := core.NewConfig(opts...)
	return conf
}

func resetBeaconDB(config *core.Config) bool {
	if _, err := os.Stat(config.DBFolder()); err == nil {
		// using fmt so does not get the new line at the end.
		// XXX allow slog for that behavior
		fmt.Print("INCONSISTENT STATE: the group-init flag is set, but a beacon database exists already.\ndrand support only one identity at the time and thus needs to delete the existing beacon database.\nAccept to delete database ? [Y/n]: ")
		reader := bufio.NewReader(os.Stdin)
		answer, err := reader.ReadString('\n')
		if err != nil {
			slog.Fatal("error reading: ", err)
		}
		answer = strings.ToLower(strings.TrimSpace(answer))
		if answer != "y" {
			slog.Print("Not deleting the database. Exiting drand.")
			return true
		}

		if err := os.RemoveAll(config.DBFolder()); err != nil {
			slog.Fatal(err)
		}
		slog.Print("Removed existing beacon database.")
	}
	return false
}

func askPort() string {
	//slog.Print("asking for port")
	for {
		var port string
		slog.Print("No port given. Please, choose a port number (or ENTER for default port 8080): ")
		fmt.Scanf("%s\n", &port)
		if port == "" {
			return default_port
		}
		_, err := strconv.Atoi(port)
		if len(port) > 2 && len(port) < 5 && err == nil {
			return port
		}
		return askPort()
	}
}
=======
// drand is a distributed randomness beacon. It provides periodically an
// unpredictable, bias-resistant, and verifiable random value.
package main

import (
	"bufio"
	"bytes"
	"encoding/json"
	"fmt"
	"os"
	"path"
	"path/filepath"
	"regexp"
	"runtime"
	"strconv"
	"strings"

	"github.com/BurntSushi/toml"
	"github.com/dedis/drand/core"
	"github.com/dedis/drand/fs"
	"github.com/dedis/drand/key"
	"github.com/dedis/drand/net"
	"github.com/dedis/drand/protobuf/drand"
	"github.com/nikkolasg/slog"
	"github.com/urfave/cli"
)

var (
	version = "dev"
	commit  = "none"
	date    = "unknown"
)

const dpublic = "dist_key.public"
const defaultListenPort = "8080"

func banner() {
	fmt.Printf("drand v%s by nikkolasg @ DEDIS\n", version)
	s := "WARNING: this software has NOT received a full audit and must be \n" +
		"used with caution and probably NOT in a production environment.\n"
	fmt.Printf(s)
}

func main() {
	app := cli.NewApp()
	app.Version = version

	// =====FLAGS=====

	folderFlag := cli.StringFlag{
		Name:  "folder, f",
		Value: core.DefaultConfigFolder(),
		Usage: "Folder to keep all drand cryptographic informations, in absolute form.",
	}
	leaderFlag := cli.BoolFlag{
		Name:  "leader",
		Usage: "Set this node as the initator of the distributed key generation process.",
	}
	verboseFlag := cli.IntFlag{
		Name:  "verbose, V",
		Value: 0,
		Usage: "Set verbosity to the given level. 0 for normal output, 1 for informational output and 2 for debug output.",
	}
	tlsCertFlag := cli.StringFlag{
		Name: "tls-cert, c",
		Usage: "Set the TLS certificate chain (in PEM format) for this drand node. " +
			"The certificates have to be specified as a list of whitespace-separated file paths. " +
			"This parameter is required by default and can only be omitted if the --tls-disable flag is used.",
	}
	tlsKeyFlag := cli.StringFlag{
		Name: "tls-key, k",
		Usage: "Set the TLS private key (in PEM format) for this drand node. " +
			"The keys have to be specified as a list of whitespace-separated file paths. " +
			"This parameter is required by default and can only be omitted if the --tls-disable flag is used.",
	}
	insecureFlag := cli.BoolFlag{
		Name:  "tls-disable, d",
		Usage: "Disable TLS for all communications (not recommended).",
	}
	portFlag := cli.StringFlag{
		Name:  "port",
		Usage: "Set the port you want to listen to for control port commands. If not specified, we will use the default port 8888.",
	}
	listenFlag := cli.StringFlag{
		Name:  "listen, l",
		Usage: "Set the listening (binding) address. Useful if you have some kind of proxy.",
	}
	nodeFlag := cli.StringFlag{
		Name:  "nodes, n",
		Usage: "Contact the nodes at the given list of whitespace-separated addresses which have to be present in group.toml.",
	}
	roundFlag := cli.IntFlag{
		Name:  "round, r",
		Usage: "Request the public randomness generated at round num. If the drand beacon does not have the requested value, it returns an error. If not specified, the current randomness is returned.",
	}
	groupFlag := cli.StringFlag{
		Name:  "group, g",
		Usage: "If you want to merge keys into an existing group.toml file, run the group command and specify the group.toml file with this flag.",
	}
	certsDirFlag := cli.StringFlag{
		Name:  "certs-dir",
		Usage: "directory containing trusted certificates. Useful for testing and self signed certificates",
	}
	// XXX deleted flags : debugFlag, outFlag, groupFlag, seedFlag, periodFlag, distKeyFlag, thresholdFlag.

	// =====Commands=====

	app.Commands = []cli.Command{
		cli.Command{
			Name: "start",
			Usage: "Start the drand daemon.\nIf the distributed key generation has not been executed before," +
				" the node waits to receive the signal from a leader to start the process of generating the collective public" +
				" key drand.cokey and its private share drand.share together with the other nodes in group.toml.\nOtherwise, " +
				"if there has been already a successful distributed key generation before, the node automatically switches to " +
				"the public randomness generation mode after a potential state-syncing phase with the other nodes in group.toml.",
			ArgsUsage: "<group.toml> the group file.",
			Flags:     toArray(leaderFlag, tlsCertFlag, tlsKeyFlag, insecureFlag, portFlag, listenFlag, certsDirFlag),
			Action: func(c *cli.Context) error {
				banner()
				return startCmd(c)
			},
		},
		cli.Command{
			Name:  "stop",
			Usage: "Stop the drand daemon.",
			Action: func(c *cli.Context) error {
				banner()
				return stopCmd(c)
			},
		},
		cli.Command{
			Name:      "generate-keypair",
			Usage:     "Generate the longterm keypair (drand.private, drand.public) for this node.",
			ArgsUsage: "<address> is the public address for other nodes to contact",
			Flags:     toArray(insecureFlag),
			Action: func(c *cli.Context) error {
				banner()
				return keygenCmd(c)
			},
		},
		cli.Command{
			Name: "group",
			Usage: "Merge the given list of whitespace-separated drand.public keys into the group.toml " +
				"file if one is provided, if not create a new group.toml file with the given identites.",
			ArgsUsage: "<key1 key2 key3...> must be the identities of the group to create/to insert into the group",
			Flags:     toArray(groupFlag),
			Action: func(c *cli.Context) error {
				banner()
				return groupCmd(c)
			},
		},
		cli.Command{
			Name: "update",
			Usage: "Reshare the distributed key from the original set of nodes (old-group.toml) towards " +
				"a new set (new-group.toml).\nTo execute this resharing at least t-of-n nodes from the original group have " +
				"to be present. The new configuration can deviate arbitrarily from the old one including a different " +
				"number of nodes n' or recovery threshold t'.\nAfter the resharing has been finished successfully, all " +
				"nodes in the new group switch to the public randomness generation mode while all nodes in the original " +
				"group delete their outdated private key shares.",
			ArgsUsage: "<ld-group.toml> <new-group.toml>",
			Flags:     toArray(leaderFlag),
			Action: func(c *cli.Context) error {
				banner()
				return XXX(c)
			},
		},
		{
			Name:  "get",
			Usage: "Interactions with a remote drand node.",
			Subcommands: []cli.Command{
				{
					Name: "private",
					Usage: "Get private randomness from the drand beacon as specified in group.toml. " +
						"Only one node is contacted by default. Requests are ECIES-encrypted towards the public " +
						"key of the contacted node. This command attempts to connect to	the drand beacon via TLS " +
						"and falls back to plaintext communication if the	contacted node has not activated TLS in " +
						"which case it prints a warning.",
					ArgsUsage: "<group.toml> provides the group informations of the node that we are trying to contact.",
					Flags:     toArray(tlsCertFlag, nodeFlag),
					Action: func(c *cli.Context) error {
						return getPrivateCmd(c)
					},
				},
				{
					Name: "public",
					Usage: "Get the latest public randomness from the drand beacon and verify it against the " +
						"collective public key as specified in group.toml. Only one node is	contacted by default. This " +
						"command attempts to connect to the drand beacon via TLS and falls back to plaintext communication " +
						"if the contacted node has not activated TLS in which case it prints a warning.",
					Flags: toArray(tlsCertFlag, insecureFlag, roundFlag, nodeFlag),
					Action: func(c *cli.Context) error {
						return getPublicCmd(c)
					},
				},
				{
					Name:      "cokey",
					Usage:     "Get distributed key generated dring the DKG step.",
					ArgsUsage: "<group.toml> provides the group informations of the node that we are trying to contact.",
					Flags:     toArray(tlsCertFlag, nodeFlag),
					Action: func(c *cli.Context) error {
						return getCokeyCmd(c)
					},
				},
			},
		},
		{
			Name: "show",
			Usage: "Print the information about the collective public key (drand.cokey), the " +
				"group details (group.toml), the long-term private key (drand.private), the long-term " +
				"public key (drand.public), or the private key share (drand.share), respectively.",
			Flags: toArray(portFlag),
			Subcommands: []cli.Command{
				{
					Name: "share",
					Action: func(c *cli.Context) error {
						return showShareCmd(c)
					},
				},
				{
					Name:  "group",
					Usage: "Returns the group.toml.",
					Action: func(c *cli.Context) error {
						return XXX(c)
					},
				},
				{
					Name:  "cokey",
					Usage: "Returns the collective key generated during DKG.",
					Action: func(c *cli.Context) error {
						return showCokeyCmd(c)
					},
				},
				{
					Name:  "private",
					Usage: "Returns the long-term private key of a node.",
					Action: func(c *cli.Context) error {
						return showPrivateCmd(c)
					},
				},
				{
					Name:  "public",
					Usage: "Returns the long-term public key of a node.",
					Action: func(c *cli.Context) error {
						return showPublicCmd(c)
					},
				},
			},
		},
	}
	app.Flags = toArray(verboseFlag, folderFlag)
	app.Before = func(c *cli.Context) error {
		if c.GlobalIsSet("verbose") {
			if c.Int("verbose") == 0 {
				slog.Level = slog.LevelPrint
			}
			if c.Int("verbose") == 1 {
				slog.Level = slog.LevelInfo
			}
			if c.Int("verbose") == 2 {
				slog.Level = slog.LevelDebug
			}
		}
		return nil
	}
	app.Run(os.Args)
}

// XXX deleted commands : dkg, beacon

// =====Functions=====

func XXX(c *cli.Context) error {
	slog.Print("not implemented yet")
	return nil
}

func testWindows(c *cli.Context) {
	//x509 not available on windows: must run without TLS
	if runtime.GOOS == "windows" && !c.Bool("tls-disable") {
		slog.Fatal("TLS is not available on Windows, please disable TLS")
	}
}

func startCmd(c *cli.Context) error {
	testWindows(c)
	conf := contextToConfig(c)
	fs := key.NewFileStore(conf.ConfigFolder())
	var drand *core.Drand
	var err error
	if c.Args().Present() {
		group := getGroup(c)
		if exit := resetBeaconDB(conf); exit {
			os.Exit(0)
		}
		drand, err = core.NewDrand(fs, group, conf)
		if err != nil {
			slog.Fatal(err)
		}
		slog.Print("Starting the dkg first.")
		runDkg(c, drand, fs)
	} else {
		_, errG := fs.LoadGroup()
		_, errS := fs.LoadShare()
		_, errD := fs.LoadDistPublic()
		if errG != nil || errS != nil || errD != nil {
			slog.Fatalf("The DKG has not been run before, please provide a group file to do the setup.")
		}
		slog.Print("No group file given, drand will try to run as a beacon.")
		drand, err = core.LoadDrand(fs, conf)
		if err != nil {
			slog.Fatal(err)
		}
	}
	slog.Print("Running the randomness beacon...")
	drand.BeaconLoop()
	return nil
}

func stopCmd(c *cli.Context) error {
	conf := contextToConfig(c)
	fs := key.NewFileStore(conf.ConfigFolder())
	var drand *core.Drand
	drand, err := core.LoadDrand(fs, conf)
	if err != nil {
		slog.Fatal(err)
	}
	drand.Stop()
	return nil
}

func keygenCmd(c *cli.Context) error {
	testWindows(c)
	args := c.Args()
	if !args.Present() {
		slog.Fatal("Missing drand address in argument")
	}
	addr := args.First()
	var validID = regexp.MustCompile(`[:][0-9]+$`)
	if !validID.MatchString(addr) {
		slog.Print("port not ok")
		addr = addr + ":" + askPort()
	}
	var priv *key.Pair
	if c.Bool("tls-disable") {
		slog.Info("Generating private / public key pair without TLS.")
		priv = key.NewKeyPair(addr)
	} else {
		slog.Info("Generating private / public key pair with TLS indication")
		priv = key.NewTLSKeyPair(addr)
	}

	config := contextToConfig(c)
	fs := key.NewFileStore(config.ConfigFolder())

	if _, err := fs.LoadKeyPair(); err == nil {
		slog.Info("keypair already present. Remove them before generating new one")
		return nil
	}
	if err := fs.SaveKeyPair(priv); err != nil {
		slog.Fatal("could not save key: ", err)
	}
	fullpath := path.Join(config.ConfigFolder(), key.KeyFolderName)
	absPath, err := filepath.Abs(fullpath)
	if err != nil {
		slog.Fatal("err getting full path: ", err)
	}
	slog.Print("Generated keys at ", absPath)
	slog.Print("You can copy paste the following snippet to a common group.toml file:")
	var buff bytes.Buffer
	buff.WriteString("[[nodes]]\n")
	if err := toml.NewEncoder(&buff).Encode(priv.Public.TOML()); err != nil {
		panic(err)
	}
	buff.WriteString("\n")
	slog.Print(buff.String())
	slog.Print("Or just collect all public key files and use the group command!")
	return nil
}

func groupCmd(c *cli.Context) error {
	if !c.Args().Present() || (c.NArg() < 3) && !c.IsSet("group") {
		slog.Fatal("group command take at least 3 keys as arguments")
	}
	var threshold = key.DefaultThreshold(c.NArg())
	publics := make([]*key.Identity, c.NArg())
	for i, str := range c.Args() {
		pub := &key.Identity{}
		slog.Print("Reading public identity from ", str)
		if err := key.Load(str, pub); err != nil {
			slog.Fatal(err)
		}
		publics[i] = pub
	}
	if c.IsSet("group") {
		groupPath := c.String("group")
		oldG := &key.Group{}
		if err := key.Load(groupPath, oldG); err != nil {
			slog.Fatal(err)
		}
		group := oldG.MergeGroup(publics)
		var buff bytes.Buffer
		if err := toml.NewEncoder(&buff).Encode(group.TOML()); err != nil {
			slog.Print("doesn't want to encode")
		}
		buff.WriteString("\n")
		slog.Printf("Copy the following snippet into a new_group.toml file and give it to the upgrade command to do the resharing. \n%s", buff.String())
	} else {
		config := contextToConfig(c)
		group := key.NewGroup(publics, threshold, nil)
		groupPath := path.Join(config.ConfigFolder(), key.GroupFolderName)
		if err := key.Load(groupPath, group); err == nil {
			slog.Fatal("drand: there already is a group.toml file, please use the flag --group to merge your new keys.")
			// XXX: does that checks if existing groupFile ? check if empty struct
		}
		var buff bytes.Buffer
		if err := toml.NewEncoder(&buff).Encode(group.TOML()); err != nil {
			slog.Print("doesn't want to encode")
		}
		buff.WriteString("\n")
		slog.Printf("Copy the following snippet into a group.toml file and distribute it to all the participants to start the DKG. \n%s", buff.String())
	}
	return nil
}

// getPrivateCmd constructs a *key.Identity struct and uses grpc com
func getPrivateCmd(c *cli.Context) error {
	if !c.Args().Present() {
		slog.Fatal("Get private takes a group file as argument.")
	}
	if !c.IsSet("nodes") {
		slog.Fatal("Get private needs to know the address of the server to contact.")
	}
	defaultManager := net.NewCertManager()
	if c.IsSet("tls-cert") {
		defaultManager.Add(c.String("tls-cert"))
	}
	addr := c.String("nodes")
	group := getGroup(c)
	public := keyIdFromAddr(addr, group)
	client := core.NewGrpcClientFromCert(defaultManager)
	resp, err := client.Private(public)
	if err != nil {
		slog.Fatal(err)
	}
	type private struct {
		Randomness []byte `json:"randomness"`
	}
	buff, err := json.MarshalIndent(&private{resp}, "", "    ")
	if err != nil {
		slog.Fatal("could not JSON marshal:", err)
	}
	slog.Print(string(buff))
	return nil
}

func getPublicCmd(c *cli.Context) error {
	if !c.Args().Present() {
		slog.Fatal("Get public command takes a group file as argument.")
	}
	if !c.IsSet("nodes") {
		slog.Fatal("Get public command needs to know the address of the server to contact.")
	}
	defaultManager := net.NewCertManager()
	if c.IsSet("tls-cert") {
		defaultManager.Add(c.String("tls-cert"))
	}
	addr := c.String("nodes")
	group := getGroup(c)
	public := group.CoKey
	client := core.NewGrpcClientFromCert(defaultManager)
	var resp *drand.PublicRandResponse
	var err error
	if c.IsSet("round") {
		resp, err = client.Public(addr, public, !c.Bool("tls-disable"), c.Int("round"))
		if err != nil {
			slog.Fatal("could not get verified randomness:", err)
		}
	} else {
		resp, err = client.LastPublic(addr, public, !c.Bool("tls-disable"))
		if err != nil {
			slog.Fatal("could not get verified randomness:", err)
		}
	}
	buff, err := json.MarshalIndent(resp, "", "    ")
	if err != nil {
		slog.Fatal("could not JSON marshal:", err)
	}
	slog.Print(string(buff))
	return nil
}

func getCokeyCmd(c *cli.Context) error {
	if !c.IsSet("nodes") {
		slog.Fatal("Get private needs to know the address of the server to contact.")
	}
	defaultManager := net.NewCertManager()
	if c.IsSet("tls-cert") {
		defaultManager.Add(c.String("tls-cert"))
	}
	addr := c.String("nodes")
	client := core.NewGrpcClientFromCert(defaultManager)
	key, err := client.DistKey(addr, !c.Bool("tls-disable"))
	if err != nil {
		slog.Fatal("could not fetch the distributed key from that server:", err)
	}
	b, _ := key.MarshalBinary()
	type dkey struct {
		CollectiveKey []byte `json:"collective key"`
	}
	buff, err := json.MarshalIndent(&dkey{b}, "", "    ")
	if err != nil {
		slog.Fatal("could not JSON marshal:", err)
	}
	slog.Print(string(buff))
	return nil
}

func showShareCmd(c *cli.Context) error {
	port := c.String("port")
	if port == "" {
		port = core.DefaultControlPort
	}
	client := net.NewControlClient(port)
	resp, err := client.Share()
	if err != nil {
		slog.Fatalf("drand: could not request drand.share: %s", err)
	}
	buff, err := json.MarshalIndent(resp, "", "    ")
	if err != nil {
		slog.Fatal("could not JSON marshal:", err)
	}
	slog.Print(string(buff))
	return nil
}

func showPublicCmd(c *cli.Context) error {
	port := c.String("port")
	if port == "" {
		port = core.DefaultControlPort
	}
	client := net.NewControlClient(port)
	resp, err := client.PublicKey()
	if err != nil {
		slog.Fatalf("drand: could not request drand.public: %s", err)
	}
	buff, err := json.MarshalIndent(resp, "", "    ")
	if err != nil {
		slog.Fatal("could not JSON marshal:", err)
	}
	slog.Print(string(buff))
	return nil
}

func showPrivateCmd(c *cli.Context) error {
	port := c.String("port")
	if port == "" {
		port = core.DefaultControlPort
	}
	client := net.NewControlClient(port)
	resp, err := client.PrivateKey()
	if err != nil {
		slog.Fatalf("drand: could not request drand.private: %s", err)
	}
	buff, err := json.MarshalIndent(resp, "", "    ")
	if err != nil {
		slog.Fatal("could not JSON marshal:", err)
	}
	slog.Print(string(buff))
	return nil
}

func showCokeyCmd(c *cli.Context) error {
	port := c.String("port")
	if port == "" {
		port = core.DefaultControlPort
	}
	client := net.NewControlClient(port)
	resp, err := client.CollectiveKey()
	if err != nil {
		slog.Fatalf("drand: could not request drand.cokey: %s", err)
	}
	buff, err := json.MarshalIndent(resp, "", "    ")
	if err != nil {
		slog.Fatal("could not JSON marshal:", err)
	}
	slog.Print(string(buff))
	return nil
}

func toArray(flags ...cli.Flag) []cli.Flag {
	return flags
}

func askPort() string {
	for {
		var port string
		slog.Print("No port given. Please, choose a port number (or ENTER for default port 8080): ")
		fmt.Scanf("%s\n", &port)
		if port == "" {
			return defaultListenPort
		}
		_, err := strconv.Atoi(port)
		if len(port) > 2 && len(port) < 5 && err == nil {
			return port
		}
		return askPort()
	}
}

func getGroup(c *cli.Context) *key.Group {
	g := &key.Group{}
	if err := key.Load(c.Args().First(), g); err != nil {
		slog.Fatal(err)
	}
	slog.Infof("group file loaded with %d participants", g.Len())
	return g
}

func runDkg(c *cli.Context, d *core.Drand, ks key.Store) error {
	var err error
	if c.Bool("leader") {
		err = d.StartDKG()
	} else {
		err = d.WaitDKG()
	}
	if err != nil {
		slog.Fatal(err)
	}
	slog.Print("DKG setup finished!")
	public, err := ks.LoadDistPublic()
	if err != nil {
		slog.Fatal(err)
	}
	dir := fs.Pwd()
	p := path.Join(dir, dpublic)
	key.Save(p, public, false)
	slog.Print("distributed public key saved at ", p)
	return nil
}

func resetBeaconDB(config *core.Config) bool {
	if _, err := os.Stat(config.DBFolder()); err == nil {
		// using fmt so does not get the new line at the end. XXX allow slog for that behavior
		fmt.Print("INCONSISTENT STATE: the group-init flag is set, but a beacon database exists already.\ndrand support only one identity at the time and thus needs to delete the existing beacon database.\nAccept to delete database ? [y/n]: ")
		reader := bufio.NewReader(os.Stdin)
		answer, err := reader.ReadString('\n')
		if err != nil {
			slog.Fatal("error reading: ", err)
		}
		answer = strings.ToLower(strings.TrimSpace(answer))
		if answer != "y" {
			slog.Print("Not deleting the database. Exiting drand.")
			return true
		}
		if err := os.RemoveAll(config.DBFolder()); err != nil {
			slog.Fatal(err)
		}
		slog.Print("Removed existing beacon database.")
	}
	return false
}

// keyIdFromAddr looks at every node in the group file to retrieve to *key.Identity
func keyIdFromAddr(addr string, group *key.Group) *key.Identity {
	ids := group.Identities()
	for _, id := range ids {
		if id.Address() == addr {
			return id
		}
	}
	slog.Fatal("Could not retrive the node you are trying to contact in the group file.")
	return nil
}

func contextToConfig(c *cli.Context) *core.Config {
	var opts []core.ConfigOption
	listen := c.String("listen")
	if listen != "" {
		opts = append(opts, core.WithListenAddress(listen))
	}
	port := c.String("port")
	if port != "" {
		opts = append(opts, core.WithControlPort(port))
	}
	config := c.GlobalString("folder")
	opts = append(opts, core.WithConfigFolder(config))

	if c.Bool("tls-disable") {
		opts = append(opts, core.WithInsecure())
		if c.IsSet("tls-cert") || c.IsSet("tls-key") {
			panic("option 'tls-disable' used with 'tls-cert' or 'tls-key': combination is not valid")
		}
	} else {
		certPath, keyPath := c.String("tls-cert"), c.String("tls-key")
		opts = append(opts, core.WithTLS(certPath, keyPath))
	}
	if c.IsSet("certs-dir") {
		paths, err := fs.Files(c.String("certs-dir"))
		if err != nil {
			panic(err)
		}
		opts = append(opts, core.WithTrustedCerts(paths...))
	}
	conf := core.NewConfig(opts...)
	return conf
}
>>>>>>> 96fabbb8
<|MERGE_RESOLUTION|>--- conflicted
+++ resolved
@@ -1,4 +1,3 @@
-<<<<<<< HEAD
 // drand is a distributed randomness beacon. It provides periodically an
 // unpredictable, bias-resistant, and verifiable random value.
 package main
@@ -6,8 +5,6 @@
 import (
 	"bufio"
 	"bytes"
-	"encoding/hex"
-	"encoding/json"
 	"fmt"
 	"os"
 	"path"
@@ -22,7 +19,6 @@
 	"github.com/dedis/drand/core"
 	"github.com/dedis/drand/fs"
 	"github.com/dedis/drand/key"
-	"github.com/dedis/drand/net"
 	"github.com/nikkolasg/slog"
 	"github.com/urfave/cli"
 )
@@ -44,70 +40,77 @@
 	fmt.Printf(s)
 }
 
-var configFlag = cli.StringFlag{
-	Name:  "config, c",
+var folderFlag = cli.StringFlag{
+	Name:  "folder, f",
 	Value: core.DefaultConfigFolder(),
 	Usage: "Folder to keep all drand cryptographic informations, in absolute form.",
 }
-var seedFlag = cli.StringFlag{
-	Name:  "seed",
-	Value: string(core.DefaultSeed),
-	Usage: "set the seed message of the first beacon produced",
-}
-var periodFlag = cli.DurationFlag{
-	Name:  "period",
-	Value: core.DefaultBeaconPeriod,
-	Usage: "runs the beacon every `PERIOD`",
-}
 var leaderFlag = cli.BoolFlag{
 	Name:  "leader",
-	Usage: "Leader is the first node to start the DKG protocol",
-}
-var verboseFlag = cli.BoolFlag{
-	Name:  "debug, d",
-	Usage: "Use -d to log debug output",
-}
+	Usage: "Set this node as the initator of the distributed key generation process.",
+}
+var verboseFlag = cli.IntFlag{
+	Name:  "verbose, V",
+	Value: 0,
+	Usage: "Set verbosity to the given level. 0 for normal output, 1 for informational output and 2 for debug output.",
+}
+
+var tlsCertFlag = cli.StringFlag{
+	Name: "tls-cert, c",
+	Usage: "Set the TLS certificate chain (in PEM format) for this drand node. " +
+		"The certificates have to be specified as a list of whitespace-separated file paths. " +
+		"This parameter is required by default and can only be omitted if the --tls-disable flag is used.",
+}
+
+var tlsKeyFlag = cli.StringFlag{
+	Name: "tls-key, k",
+	Usage: "Set the TLS private key (in PEM format) for this drand node. " +
+		"The keys have to be specified as a list of whitespace-separated file paths. " +
+		"This parameter is required by default and can only be omitted if the --tls-disable flag is used.",
+}
+
+var insecureFlag = cli.BoolFlag{
+	Name:  "tls-disable, d",
+	Usage: "Disable TLS for all communications (not recommended).",
+}
+
+var portFlag = cli.StringFlag{
+	Name:  "port",
+	Usage: "Set the port you want to listen to for control port commands. If not specified, we will use the default port 8888.",
+}
+
 var listenFlag = cli.StringFlag{
-	Name:  "listen,l",
-	Usage: "listening (binding) address. Useful if you have some kind of proxy",
-}
-var distKeyFlag = cli.StringFlag{
-	Name:  "public,p",
-	Usage: "the path of the public key file",
-}
-var thresholdFlag = cli.IntFlag{
-	Name:  "threshold, t",
-	Usage: "threshold to apply for the group. Default is n/2 + 1.",
-}
-var outFlag = cli.StringFlag{
-	Name:  "out, o",
-	Usage: "where to save either the group file or the distributed public key",
-}
-
-var tlsCertFlag = cli.StringFlag{
-	Name:  "tls-cert",
-	Usage: "TLS certificate path to use",
-}
-var tlsKeyFlag = cli.StringFlag{
-	Name:  "tls-key",
-	Usage: "TLS private key to use by the server",
-}
+	Name:  "listen, l",
+	Usage: "Set the listening (binding) address. Useful if you have some kind of proxy.",
+}
+
+var nodeFlag = cli.StringFlag{
+	Name:  "nodes, n",
+	Usage: "Contact the nodes at the given list of whitespace-separated addresses which have to be present in group.toml.",
+}
+
+var roundFlag = cli.IntFlag{
+	Name:  "round, r",
+	Usage: "Request the public randomness generated at round num. If the drand beacon does not have the requested value, it returns an error. If not specified, the current randomness is returned.",
+}
+
+var groupFlag = cli.StringFlag{
+	Name:  "group, g",
+	Usage: "If you want to merge keys into an existing group.toml file, run the group command and specify the group.toml file with this flag.",
+}
+
 var certsDirFlag = cli.StringFlag{
 	Name:  "certs-dir",
 	Usage: "directory containing trusted certificates. Useful for testing and self signed certificates",
 }
-var insecureFlag = cli.BoolFlag{
-	Name:  "insecure",
-	Usage: "indicates to use a non TLS server or connection",
-}
-var groupFlag = cli.StringFlag{
-	Name:  "group-init",
-	Usage: "the group file to use during the DKG. If specified, drand erases any existing beacon database, as it supports only being part of one group at a time.",
-}
-var portFlag = cli.StringFlag{
-	Name:  "port",
-	Usage: "the port you want to listen to for control port commands",
-}
+
+var outFlag = cli.StringFlag{
+	Name: "out, o",
+	Usage: "indicates to save the requested information into a separate file" +
+		" instead of stdout",
+}
+
+// XXX deleted flags : debugFlag, outFlag, groupFlag, seedFlag, periodFlag, distKeyFlag, thresholdFlag.
 
 var oldGroupFlag = cli.StringFlag{
 	Name:  "old-group",
@@ -117,500 +120,23 @@
 func main() {
 	app := cli.NewApp()
 	app.Version = version
-	app.Commands = []cli.Command{
-		cli.Command{
-			Name:      "keygen",
-			Usage:     "keygen <ADDRESS>. Generates longterm private key pair",
-			ArgsUsage: "ADDRESS is the public address for other nodes to contact",
-			Flags:     toArray(insecureFlag),
-			Action: func(c *cli.Context) error {
-				banner()
-				return keygenCmd(c)
-			},
-		},
-		cli.Command{
-			Name:      "group",
-			Usage:     "Create the group toml from individual public keys",
-			ArgsUsage: "<id1 id2 id3...> must be the identities of the group to create",
-			Flags:     toArray(thresholdFlag, outFlag, periodFlag),
-			Action: func(c *cli.Context) error {
-				banner()
-				return groupCmd(c)
-			},
-		},
-		cli.Command{
-			Name:  "dkg",
-			Usage: "Run the DKG protocol",
-			Flags: toArray(leaderFlag, listenFlag, tlsCertFlag, tlsKeyFlag, certsDirFlag, groupFlag),
-			Action: func(c *cli.Context) error {
-				banner()
-				return initDKG(c)
-			},
-		},
-		cli.Command{
-			Name:  "reshare",
-			Usage: "Run the resharing protocol",
-			Flags: toArray(leaderFlag, listenFlag, tlsCertFlag, tlsKeyFlag, certsDirFlag, groupFlag),
-			Action: func(c *cli.Context) error {
-				banner()
-				return initReshare(c)
-			},
-		},
-		cli.Command{
-			Name:  "start",
-			Usage: "Run the daemon in foreground. Typically run this command in a tmux session.",
-			Flags: toArray(leaderFlag, periodFlag, seedFlag, listenFlag, tlsCertFlag, tlsKeyFlag, certsDirFlag, insecureFlag, groupFlag, portFlag),
-			Action: func(c *cli.Context) error {
-				banner()
-				return startDaemon(c)
-			},
-		},
-		{
-			Name:    "fetch",
-			Aliases: []string{"f"},
-			Usage:   "fetch some randomness",
-			Subcommands: []cli.Command{
-				{
-					Name:      "public",
-					Usage:     "Fetch a public verifiable and unbiasable randomness value",
-					ArgsUsage: "<server address> address of the server to contact",
-					Flags:     toArray(distKeyFlag, tlsCertFlag, insecureFlag, certsDirFlag),
-					Action: func(c *cli.Context) error {
-						return fetchPublicCmd(c)
-					},
-				},
-				{
-					Name:      "private",
-					Usage:     "Fetch a private randomness from a server. Request and response are encrypted",
-					ArgsUsage: "<identity file> identity file of the remote server",
-					Flags:     toArray(tlsCertFlag, certsDirFlag),
-					Action: func(c *cli.Context) error {
-						return fetchPrivateCmd(c)
-					},
-				},
-				{
-					Name:      "dist_key",
-					Usage:     "Fetch the distributed public key from a server.",
-					ArgsUsage: "<server address> address of the server to contact",
-					Flags:     toArray(tlsCertFlag, certsDirFlag, insecureFlag),
-					Action: func(c *cli.Context) error {
-						return fetchDistKey(c)
-					},
-				},
-			},
-		},
-		{
-			Name:  "control",
-			Usage: "doing secret stuff locally",
-			Subcommands: []cli.Command{
-				{
-					Name:  "share",
-					Usage: "Returns the private share of a node.",
-					Flags: toArray(portFlag),
-					Action: func(c *cli.Context) error {
-						return getShare(c)
-					},
-				},
-				{
-					Name:  "ping",
-					Usage: "just pings the daemon to check its state",
-					Flags: toArray(portFlag),
-					Action: func(c *cli.Context) error {
-						return pingpong(c)
-					},
-				},
-			},
-		},
-	}
-	app.Flags = toArray(verboseFlag, configFlag)
-	app.Before = func(c *cli.Context) error {
-		if c.GlobalIsSet("debug") {
-			slog.Level = slog.LevelDebug
-		}
-		return nil
-	}
-	app.Run(os.Args)
-}
-
-func keygenCmd(c *cli.Context) error {
-	//x509 not available on windows: must run in insecure mode
-	if runtime.GOOS == "windows" && !c.Bool("insecure") {
-		slog.Fatal("TLS is not available on Windows, please run in insecure mode")
-	}
-	args := c.Args()
-	if !args.Present() {
-		slog.Fatal("Missing drand address in argument (IPv4, dns)")
-	}
-	addr := args.First()
-	var validID = regexp.MustCompile(`[:][0-9]+$`)
-	if !validID.MatchString(addr) {
-		slog.Print("port not ok")
-		addr = addr + ":" + askPort()
-	}
-	var priv *key.Pair
-	if c.Bool("insecure") {
-		slog.Info("Generating private / public key pair in INSECURE mode (no TLS).")
-		priv = key.NewKeyPair(addr)
-	} else {
-		slog.Info("Generating private / public key pair with TLS indication")
-		priv = key.NewTLSKeyPair(addr)
-	}
-
-	config := contextToConfig(c)
-	fs := key.NewFileStore(config.ConfigFolder())
-
-	if _, err := fs.LoadKeyPair(); err == nil {
-		slog.Info("keypair already present. Remove them before generating new one")
-		return nil
-	}
-	if err := fs.SaveKeyPair(priv); err != nil {
-		slog.Fatal("could not save key: ", err)
-	}
-	fullpath := path.Join(config.ConfigFolder(), key.KeyFolderName)
-	absPath, err := filepath.Abs(fullpath)
-	if err != nil {
-		slog.Fatal("err getting full path: ", err)
-	}
-	slog.Print("Generated keys at ", absPath)
-	slog.Print("You can copy paste the following snippet to a common group.toml file:")
-	var buff bytes.Buffer
-	buff.WriteString("[[nodes]]\n")
-	if err := toml.NewEncoder(&buff).Encode(priv.Public.TOML()); err != nil {
-		panic(err)
-	}
-	buff.WriteString("\n")
-	slog.Print(buff.String())
-	slog.Print("Or just collect all public key files and use the group command!")
-	return nil
-}
-
-// groupCmd reads the identity, check the threshold and outputs the group.toml
-// file
-func groupCmd(c *cli.Context) error {
-	args := c.Args()
-	if !args.Present() {
-		slog.Fatal("missing identity file to create the group.toml")
-	}
-	if c.NArg() < 3 {
-		slog.Fatal("not enough identities (", c.NArg(), ") to create a group toml. At least 3!")
-	}
-	var threshold = key.DefaultThreshold(c.NArg())
-	if c.IsSet("threshold") {
-		if c.Int("threshold") < threshold {
-			slog.Print("WARNING: You are using a threshold which is TOO LOW.")
-			slog.Print("		 It should be at least ", threshold)
-		}
-		threshold = c.Int("threshold")
-	}
-	var period = core.DefaultBeaconPeriod
-	var err error
-	if c.IsSet("period") {
-		period, err = time.ParseDuration(c.String("period"))
-		if err != nil {
-			slog.Fatalf("drand: invalid period time given %s", err)
-		}
-	}
-
-	publics := make([]*key.Identity, c.NArg())
-	for i, str := range args {
-		pub := &key.Identity{}
-		slog.Print("Reading public identity from ", str)
-		if err := key.Load(str, pub); err != nil {
-			slog.Fatal(err)
-		}
-		publics[i] = pub
-	}
-	group := key.NewGroup(publics, threshold)
-	group.Period = period
-	groupPath := path.Join(fs.Pwd(), gname)
-	if c.String("out") != "" {
-		groupPath = c.String("out")
-	}
-	if err := key.Save(groupPath, group, false); err != nil {
-		slog.Fatal(err)
-	}
-	slog.Printf("Group file written in %s. Distribute it to all the participants to start the DKG", groupPath)
-	return nil
-}
-
-func fetchPrivateCmd(c *cli.Context) error {
-	if c.NArg() < 1 {
-		slog.Fatal("fetch private takes the identity file of a server to contact")
-	}
-	public := &key.Identity{}
-	if err := key.Load(c.Args().First(), public); err != nil {
-		slog.Fatal(err)
-	}
-	slog.Info("contacting public drand node: ", public.Address())
-	defaultManager := net.NewCertManager()
-	if c.IsSet("tls-cert") {
-		defaultManager.Add(c.String("tls-cert"))
-	}
-	client := core.NewGrpcClientFromCert(defaultManager)
-	resp, err := client.Private(public)
-	if err != nil {
-		slog.Fatal(err)
-	}
-	type private struct {
-		Randomness []byte `json:"randomness"`
-	}
-	buff, err := json.MarshalIndent(&private{resp}, "", "    ")
-	if err != nil {
-		slog.Fatal("could not JSON marshal:", err)
-	}
-	slog.Print(string(buff))
-	return nil
-}
-
-func fetchPublicCmd(c *cli.Context) error {
-	if c.NArg() < 1 {
-		slog.Fatal("fetch command takes the address of a server to contact")
-	}
-
-	public := &key.DistPublic{}
-	if err := key.Load(c.String("public"), public); err != nil {
-		slog.Fatal(err)
-	}
-	defaultManager := net.NewCertManager()
-	if c.IsSet("tls-cert") {
-		defaultManager.Add(c.String("tls-cert"))
-	}
-	client := core.NewGrpcClientFromCert(defaultManager)
-	resp, err := client.LastPublic(c.Args().First(), public, !c.Bool("insecure"))
-	if err != nil {
-		slog.Fatal("could not get verified randomness:", err)
-	}
-	buff, err := json.MarshalIndent(resp, "", "    ")
-	if err != nil {
-		slog.Fatal("could not JSON marshal:", err)
-	}
-	slog.Print(string(buff))
-	return nil
-}
-
-func fetchDistKey(c *cli.Context) error {
-	if c.NArg() < 1 {
-		slog.Fatal("fetch dist_key command takes the address of a server to contact")
-	}
-	defaultManager := net.NewCertManager()
-	if c.IsSet("tls-cert") {
-		defaultManager.Add(c.String("tls-cert"))
-	}
-	client := core.NewGrpcClientFromCert(defaultManager)
-	key, err := client.DistKey(c.Args().First(), !c.Bool("insecure"))
-	if err != nil {
-		slog.Fatal("could not fetch the distributed key from that server:", err)
-	}
-	b, _ := key.MarshalBinary()
-	dst := make([]byte, hex.EncodedLen(len(b)))
-	hex.Encode(dst, b)
-	slog.Print("{\n    \"distributed key\": \"" + string(dst) + "\"\n}")
-	return nil
-}
-
-func toArray(flags ...cli.Flag) []cli.Flag {
-	return flags
-}
-
-func contextToConfig(c *cli.Context) *core.Config {
-	var opts []core.ConfigOption
-	listen := c.String("listen")
-	if listen != "" {
-		opts = append(opts, core.WithListenAddress(listen))
-	}
-	port := c.String("port")
-	if port != "" {
-		opts = append(opts, core.WithControlPort(port))
-	}
-
-	config := c.GlobalString("config")
-	opts = append(opts, core.WithConfigFolder(config))
-
-	if c.Bool("insecure") {
-		opts = append(opts, core.WithInsecure())
-		if c.IsSet("tls-cert") || c.IsSet("tls-key") {
-			panic("option 'insecure' used with 'tls-cert' or 'tls-key': combination is not valid")
-		}
-	} else {
-		certPath, keyPath := c.String("tls-cert"), c.String("tls-key")
-		opts = append(opts, core.WithTLS(certPath, keyPath))
-	}
-
-	if c.IsSet("certs-dir") {
-		paths, err := fs.Files(c.String("certs-dir"))
-		if err != nil {
-			panic(err)
-		}
-		fmt.Println("certs-dirs files: ", strings.Join(paths, ","))
-		opts = append(opts, core.WithTrustedCerts(paths...))
-	}
-
-	if c.IsSet("certs-dir") {
-		core.WithTrustedCerts(c.String("certs-dir"))
-	}
-
-	conf := core.NewConfig(opts...)
-	return conf
-}
-
-func resetBeaconDB(config *core.Config) bool {
-	if _, err := os.Stat(config.DBFolder()); err == nil {
-		// using fmt so does not get the new line at the end.
-		// XXX allow slog for that behavior
-		fmt.Print("INCONSISTENT STATE: the group-init flag is set, but a beacon database exists already.\ndrand support only one identity at the time and thus needs to delete the existing beacon database.\nAccept to delete database ? [Y/n]: ")
-		reader := bufio.NewReader(os.Stdin)
-		answer, err := reader.ReadString('\n')
-		if err != nil {
-			slog.Fatal("error reading: ", err)
-		}
-		answer = strings.ToLower(strings.TrimSpace(answer))
-		if answer != "y" {
-			slog.Print("Not deleting the database. Exiting drand.")
-			return true
-		}
-
-		if err := os.RemoveAll(config.DBFolder()); err != nil {
-			slog.Fatal(err)
-		}
-		slog.Print("Removed existing beacon database.")
-	}
-	return false
-}
-
-func askPort() string {
-	//slog.Print("asking for port")
-	for {
-		var port string
-		slog.Print("No port given. Please, choose a port number (or ENTER for default port 8080): ")
-		fmt.Scanf("%s\n", &port)
-		if port == "" {
-			return default_port
-		}
-		_, err := strconv.Atoi(port)
-		if len(port) > 2 && len(port) < 5 && err == nil {
-			return port
-		}
-		return askPort()
-	}
-}
-=======
-// drand is a distributed randomness beacon. It provides periodically an
-// unpredictable, bias-resistant, and verifiable random value.
-package main
-
-import (
-	"bufio"
-	"bytes"
-	"encoding/json"
-	"fmt"
-	"os"
-	"path"
-	"path/filepath"
-	"regexp"
-	"runtime"
-	"strconv"
-	"strings"
-
-	"github.com/BurntSushi/toml"
-	"github.com/dedis/drand/core"
-	"github.com/dedis/drand/fs"
-	"github.com/dedis/drand/key"
-	"github.com/dedis/drand/net"
-	"github.com/dedis/drand/protobuf/drand"
-	"github.com/nikkolasg/slog"
-	"github.com/urfave/cli"
-)
-
-var (
-	version = "dev"
-	commit  = "none"
-	date    = "unknown"
-)
-
-const dpublic = "dist_key.public"
-const defaultListenPort = "8080"
-
-func banner() {
-	fmt.Printf("drand v%s by nikkolasg @ DEDIS\n", version)
-	s := "WARNING: this software has NOT received a full audit and must be \n" +
-		"used with caution and probably NOT in a production environment.\n"
-	fmt.Printf(s)
-}
-
-func main() {
-	app := cli.NewApp()
-	app.Version = version
-
-	// =====FLAGS=====
-
-	folderFlag := cli.StringFlag{
-		Name:  "folder, f",
-		Value: core.DefaultConfigFolder(),
-		Usage: "Folder to keep all drand cryptographic informations, in absolute form.",
-	}
-	leaderFlag := cli.BoolFlag{
-		Name:  "leader",
-		Usage: "Set this node as the initator of the distributed key generation process.",
-	}
-	verboseFlag := cli.IntFlag{
-		Name:  "verbose, V",
-		Value: 0,
-		Usage: "Set verbosity to the given level. 0 for normal output, 1 for informational output and 2 for debug output.",
-	}
-	tlsCertFlag := cli.StringFlag{
-		Name: "tls-cert, c",
-		Usage: "Set the TLS certificate chain (in PEM format) for this drand node. " +
-			"The certificates have to be specified as a list of whitespace-separated file paths. " +
-			"This parameter is required by default and can only be omitted if the --tls-disable flag is used.",
-	}
-	tlsKeyFlag := cli.StringFlag{
-		Name: "tls-key, k",
-		Usage: "Set the TLS private key (in PEM format) for this drand node. " +
-			"The keys have to be specified as a list of whitespace-separated file paths. " +
-			"This parameter is required by default and can only be omitted if the --tls-disable flag is used.",
-	}
-	insecureFlag := cli.BoolFlag{
-		Name:  "tls-disable, d",
-		Usage: "Disable TLS for all communications (not recommended).",
-	}
-	portFlag := cli.StringFlag{
-		Name:  "port",
-		Usage: "Set the port you want to listen to for control port commands. If not specified, we will use the default port 8888.",
-	}
-	listenFlag := cli.StringFlag{
-		Name:  "listen, l",
-		Usage: "Set the listening (binding) address. Useful if you have some kind of proxy.",
-	}
-	nodeFlag := cli.StringFlag{
-		Name:  "nodes, n",
-		Usage: "Contact the nodes at the given list of whitespace-separated addresses which have to be present in group.toml.",
-	}
-	roundFlag := cli.IntFlag{
-		Name:  "round, r",
-		Usage: "Request the public randomness generated at round num. If the drand beacon does not have the requested value, it returns an error. If not specified, the current randomness is returned.",
-	}
-	groupFlag := cli.StringFlag{
-		Name:  "group, g",
-		Usage: "If you want to merge keys into an existing group.toml file, run the group command and specify the group.toml file with this flag.",
-	}
-	certsDirFlag := cli.StringFlag{
-		Name:  "certs-dir",
-		Usage: "directory containing trusted certificates. Useful for testing and self signed certificates",
-	}
-	// XXX deleted flags : debugFlag, outFlag, groupFlag, seedFlag, periodFlag, distKeyFlag, thresholdFlag.
-
+	app.Usage = "distributed randomness service"
 	// =====Commands=====
-
 	app.Commands = []cli.Command{
 		cli.Command{
 			Name: "start",
-			Usage: "Start the drand daemon.\nIf the distributed key generation has not been executed before," +
-				" the node waits to receive the signal from a leader to start the process of generating the collective public" +
-				" key drand.cokey and its private share drand.share together with the other nodes in group.toml.\nOtherwise, " +
-				"if there has been already a successful distributed key generation before, the node automatically switches to " +
-				"the public randomness generation mode after a potential state-syncing phase with the other nodes in group.toml.",
+			Usage: "Start the drand daemon.\nIf the distributed key generation " +
+				"has not been executed before, the node waits to receive the " +
+				"signal from a leader to start the process of generating the " +
+				"collective public key and its private share share together with " +
+				"the other nodes in group.toml.\nOtherwise, if there has been " +
+				"already a successful distributed key generation before, the node " +
+				"automatically switches to the public randomness generation mode " +
+				"after a potential state-syncing phase with the other nodes in " +
+				"group.toml.\n",
 			ArgsUsage: "<group.toml> the group file.",
-			Flags:     toArray(leaderFlag, tlsCertFlag, tlsKeyFlag, insecureFlag, portFlag, listenFlag, certsDirFlag),
+			Flags: toArray(leaderFlag, tlsCertFlag, tlsKeyFlag,
+				insecureFlag, portFlag, listenFlag, certsDirFlag),
 			Action: func(c *cli.Context) error {
 				banner()
 				return startCmd(c)
@@ -618,15 +144,16 @@
 		},
 		cli.Command{
 			Name:  "stop",
-			Usage: "Stop the drand daemon.",
+			Usage: "Stop the drand daemon.\n",
 			Action: func(c *cli.Context) error {
 				banner()
 				return stopCmd(c)
 			},
 		},
 		cli.Command{
-			Name:      "generate-keypair",
-			Usage:     "Generate the longterm keypair (drand.private, drand.public) for this node.",
+			Name: "generate-keypair",
+			Usage: "Generate the longterm keypair (drand.private, drand.public)" +
+				"for this node.\n",
 			ArgsUsage: "<address> is the public address for other nodes to contact",
 			Flags:     toArray(insecureFlag),
 			Action: func(c *cli.Context) error {
@@ -636,10 +163,12 @@
 		},
 		cli.Command{
 			Name: "group",
-			Usage: "Merge the given list of whitespace-separated drand.public keys into the group.toml " +
-				"file if one is provided, if not create a new group.toml file with the given identites.",
-			ArgsUsage: "<key1 key2 key3...> must be the identities of the group to create/to insert into the group",
-			Flags:     toArray(groupFlag),
+			Usage: "Merge the given list of whitespace-separated drand.public " +
+				"keys into the group.toml file if one is provided, if not create " +
+				"a new group.toml file with the given identites.\n",
+			ArgsUsage: "<key1 key2 key3...> must be the identities of the group " +
+				"to create/to insert into the group",
+			Flags: toArray(groupFlag),
 			Action: func(c *cli.Context) error {
 				banner()
 				return groupCmd(c)
@@ -647,52 +176,64 @@
 		},
 		cli.Command{
 			Name: "update",
-			Usage: "Reshare the distributed key from the original set of nodes (old-group.toml) towards " +
-				"a new set (new-group.toml).\nTo execute this resharing at least t-of-n nodes from the original group have " +
-				"to be present. The new configuration can deviate arbitrarily from the old one including a different " +
-				"number of nodes n' or recovery threshold t'.\nAfter the resharing has been finished successfully, all " +
-				"nodes in the new group switch to the public randomness generation mode while all nodes in the original " +
-				"group delete their outdated private key shares.",
-			ArgsUsage: "<ld-group.toml> <new-group.toml>",
+			Usage: "Reshare the distributed key from the original set of nodes" +
+				"(old-group.toml) towards a new set (new-group.toml).\nTo " +
+				"execute this resharing at least t-of-n nodes from the original group " +
+				"have to be present. The new configuration can deviate " +
+				"arbitrarily from the old one including a different number of " +
+				"nodes n' or recovery threshold t'.\nAfter the resharing has been " +
+				"finished successfully, all nodes in the new group switch to the " +
+				"public randomness generation mode while all nodes in the original " +
+				"group delete their outdated private key shares.\n",
+			ArgsUsage: "<old-group.toml> <new-group.toml>",
 			Flags:     toArray(leaderFlag),
 			Action: func(c *cli.Context) error {
 				banner()
-				return XXX(c)
+				return initReshare(c)
 			},
 		},
 		{
-			Name:  "get",
-			Usage: "Interactions with a remote drand node.",
+			Name: "get",
+			Usage: "get allows for public information retrieval from a remote " +
+				"drand node.\n",
 			Subcommands: []cli.Command{
 				{
 					Name: "private",
-					Usage: "Get private randomness from the drand beacon as specified in group.toml. " +
-						"Only one node is contacted by default. Requests are ECIES-encrypted towards the public " +
-						"key of the contacted node. This command attempts to connect to	the drand beacon via TLS " +
-						"and falls back to plaintext communication if the	contacted node has not activated TLS in " +
-						"which case it prints a warning.",
-					ArgsUsage: "<group.toml> provides the group informations of the node that we are trying to contact.",
-					Flags:     toArray(tlsCertFlag, nodeFlag),
+					Usage: "Get private randomness from the drand beacon as " +
+						"specified in group.toml. Only one node is contacted by " +
+						"default. Requests are ECIES-encrypted towards the public " +
+						"key of the contacted node. This command attempts to connect " +
+						"to the drand beacon via TLS and falls back to " +
+						"plaintext communication if the contacted node has not " +
+						"activated TLS in which case it prints a warning.\n",
+					ArgsUsage: "<group.toml> provides the group informations of " +
+						"the nodes that we are trying to contact.",
+					Flags: toArray(insecureFlag, tlsCertFlag, nodeFlag),
 					Action: func(c *cli.Context) error {
 						return getPrivateCmd(c)
 					},
 				},
 				{
 					Name: "public",
-					Usage: "Get the latest public randomness from the drand beacon and verify it against the " +
-						"collective public key as specified in group.toml. Only one node is	contacted by default. This " +
-						"command attempts to connect to the drand beacon via TLS and falls back to plaintext communication " +
-						"if the contacted node has not activated TLS in which case it prints a warning.",
+					Usage: "Get the latest public randomness from the drand " +
+						"beacon and verify it against the collective public key " +
+						"as specified in group.toml. Only one node is	contacted by " +
+						"default. This command attempts to connect to the drand " +
+						"beacon via TLS and falls back to plaintext communication " +
+						"if the contacted node has not activated TLS in which case " +
+						"it prints a warning.\n",
 					Flags: toArray(tlsCertFlag, insecureFlag, roundFlag, nodeFlag),
 					Action: func(c *cli.Context) error {
 						return getPublicCmd(c)
 					},
 				},
 				{
-					Name:      "cokey",
-					Usage:     "Get distributed key generated dring the DKG step.",
-					ArgsUsage: "<group.toml> provides the group informations of the node that we are trying to contact.",
-					Flags:     toArray(tlsCertFlag, nodeFlag),
+					Name: "cokey",
+					Usage: "Get distributed public key generated during the " +
+						" DKG step.",
+					ArgsUsage: "<group.toml> provides the group informations of " +
+						"the node that we are trying to contact.",
+					Flags: toArray(tlsCertFlag, insecureFlag, nodeFlag),
 					Action: func(c *cli.Context) error {
 						return getCokeyCmd(c)
 					},
@@ -701,41 +242,56 @@
 		},
 		{
 			Name: "show",
-			Usage: "Print the information about the collective public key (drand.cokey), the " +
-				"group details (group.toml), the long-term private key (drand.private), the long-term " +
-				"public key (drand.public), or the private key share (drand.share), respectively.",
+			Usage: "local information retrieval about the node's cryptographic " +
+				"material. Show can print the information about the collective " +
+				"public key (drand.cokey), the group details (group.toml), the " +
+				"long-term private key (drand.private), the long-term public key " +
+				"(drand.public), or the private key share (drand.share), " +
+				"respectively.\n",
 			Flags: toArray(portFlag),
 			Subcommands: []cli.Command{
 				{
-					Name: "share",
+					Name:  "ping",
+					Usage: "pings the daemon checking its state\n",
+					Flags: toArray(portFlag),
+					Action: func(c *cli.Context) error {
+						return pingpongCmd(c)
+					},
+				},
+				{
+					Name:  "share",
+					Usage: "shows the private share\n",
 					Action: func(c *cli.Context) error {
 						return showShareCmd(c)
 					},
 				},
 				{
-					Name:  "group",
-					Usage: "Returns the group.toml.",
-					Action: func(c *cli.Context) error {
-						return XXX(c)
+					Name: "group",
+					Usage: "shows the current group.toml used. The group.toml " +
+						"may contain the distributed public key if the DKG has been " +
+						"ran already.\n",
+					Flags: toArray(outFlag),
+					Action: func(c *cli.Context) error {
+						return showGroupCmd(c)
 					},
 				},
 				{
 					Name:  "cokey",
-					Usage: "Returns the collective key generated during DKG.",
+					Usage: "shows the collective key generated during DKG.\n",
 					Action: func(c *cli.Context) error {
 						return showCokeyCmd(c)
 					},
 				},
 				{
 					Name:  "private",
-					Usage: "Returns the long-term private key of a node.",
+					Usage: "shows the long-term private key of a node.\n",
 					Action: func(c *cli.Context) error {
 						return showPrivateCmd(c)
 					},
 				},
 				{
 					Name:  "public",
-					Usage: "Returns the long-term public key of a node.",
+					Usage: "shows he long-term public key of a node.\n",
 					Action: func(c *cli.Context) error {
 						return showPublicCmd(c)
 					},
@@ -756,18 +312,51 @@
 				slog.Level = slog.LevelDebug
 			}
 		}
+		testWindows(c)
 		return nil
 	}
 	app.Run(os.Args)
 }
 
-// XXX deleted commands : dkg, beacon
-
-// =====Functions=====
-
-func XXX(c *cli.Context) error {
-	slog.Print("not implemented yet")
-	return nil
+func resetBeaconDB(config *core.Config) bool {
+	if _, err := os.Stat(config.DBFolder()); err == nil {
+		// using fmt so does not get the new line at the end.
+		// XXX allow slog for that behavior
+		fmt.Print("INCONSISTENT STATE: the group-init flag is set, but a beacon database exists already.\ndrand support only one identity at the time and thus needs to delete the existing beacon database.\nAccept to delete database ? [Y/n]: ")
+		reader := bufio.NewReader(os.Stdin)
+		answer, err := reader.ReadString('\n')
+		if err != nil {
+			slog.Fatal("error reading: ", err)
+		}
+		answer = strings.ToLower(strings.TrimSpace(answer))
+		if answer != "y" {
+			slog.Print("drand: not deleting the database.")
+			return true
+		}
+
+		if err := os.RemoveAll(config.DBFolder()); err != nil {
+			slog.Fatal(err)
+		}
+		slog.Print("drand: removed existing beacon database.")
+	}
+	return false
+}
+
+func askPort() string {
+	//slog.Print("asking for port")
+	for {
+		var port string
+		slog.Print("No port given. Please, choose a port number (or ENTER for default port 8080): ")
+		fmt.Scanf("%s\n", &port)
+		if port == "" {
+			return default_port
+		}
+		_, err := strconv.Atoi(port)
+		if len(port) > 2 && len(port) < 5 && err == nil {
+			return port
+		}
+		return askPort()
+	}
 }
 
 func testWindows(c *cli.Context) {
@@ -775,41 +364,6 @@
 	if runtime.GOOS == "windows" && !c.Bool("tls-disable") {
 		slog.Fatal("TLS is not available on Windows, please disable TLS")
 	}
-}
-
-func startCmd(c *cli.Context) error {
-	testWindows(c)
-	conf := contextToConfig(c)
-	fs := key.NewFileStore(conf.ConfigFolder())
-	var drand *core.Drand
-	var err error
-	if c.Args().Present() {
-		group := getGroup(c)
-		if exit := resetBeaconDB(conf); exit {
-			os.Exit(0)
-		}
-		drand, err = core.NewDrand(fs, group, conf)
-		if err != nil {
-			slog.Fatal(err)
-		}
-		slog.Print("Starting the dkg first.")
-		runDkg(c, drand, fs)
-	} else {
-		_, errG := fs.LoadGroup()
-		_, errS := fs.LoadShare()
-		_, errD := fs.LoadDistPublic()
-		if errG != nil || errS != nil || errD != nil {
-			slog.Fatalf("The DKG has not been run before, please provide a group file to do the setup.")
-		}
-		slog.Print("No group file given, drand will try to run as a beacon.")
-		drand, err = core.LoadDrand(fs, conf)
-		if err != nil {
-			slog.Fatal(err)
-		}
-	}
-	slog.Print("Running the randomness beacon...")
-	drand.BeaconLoop()
-	return nil
 }
 
 func stopCmd(c *cli.Context) error {
@@ -825,7 +379,6 @@
 }
 
 func keygenCmd(c *cli.Context) error {
-	testWindows(c)
 	args := c.Args()
 	if !args.Present() {
 		slog.Fatal("Missing drand address in argument")
@@ -874,239 +427,69 @@
 }
 
 func groupCmd(c *cli.Context) error {
-	if !c.Args().Present() || (c.NArg() < 3) && !c.IsSet("group") {
-		slog.Fatal("group command take at least 3 keys as arguments")
+	if !c.Args().Present() || (c.NArg() < 3 && !c.IsSet("group")) {
+		slog.Fatal("drand: group command take at least 3 keys as arguments")
 	}
 	var threshold = key.DefaultThreshold(c.NArg())
 	publics := make([]*key.Identity, c.NArg())
 	for i, str := range c.Args() {
 		pub := &key.Identity{}
-		slog.Print("Reading public identity from ", str)
+		slog.Infof("drand: reading public identity from %s", str)
 		if err := key.Load(str, pub); err != nil {
 			slog.Fatal(err)
 		}
 		publics[i] = pub
 	}
+
+	var period = core.DefaultBeaconPeriod
+	var err error
+	if c.IsSet("period") {
+		period, err = time.ParseDuration(c.String("period"))
+		if err != nil {
+			slog.Fatalf("drand: invalid period time given %s", err)
+		}
+	}
+
+	var group *key.Group
 	if c.IsSet("group") {
+		// merge with given group
 		groupPath := c.String("group")
 		oldG := &key.Group{}
 		if err := key.Load(groupPath, oldG); err != nil {
 			slog.Fatal(err)
 		}
-		group := oldG.MergeGroup(publics)
+		group = oldG.MergeGroup(publics)
+	} else {
+		group = key.NewGroup(publics, threshold)
+	}
+	group.Period = period
+
+	if c.IsSet("out") {
+		groupPath := c.String("out")
+		if err := key.Save(groupPath, group, false); err != nil {
+			slog.Fatal(err)
+		}
+	} else {
 		var buff bytes.Buffer
 		if err := toml.NewEncoder(&buff).Encode(group.TOML()); err != nil {
 			slog.Print("doesn't want to encode")
 		}
 		buff.WriteString("\n")
-		slog.Printf("Copy the following snippet into a new_group.toml file and give it to the upgrade command to do the resharing. \n%s", buff.String())
-	} else {
-		config := contextToConfig(c)
-		group := key.NewGroup(publics, threshold, nil)
-		groupPath := path.Join(config.ConfigFolder(), key.GroupFolderName)
-		if err := key.Load(groupPath, group); err == nil {
-			slog.Fatal("drand: there already is a group.toml file, please use the flag --group to merge your new keys.")
-			// XXX: does that checks if existing groupFile ? check if empty struct
-		}
-		var buff bytes.Buffer
-		if err := toml.NewEncoder(&buff).Encode(group.TOML()); err != nil {
-			slog.Print("doesn't want to encode")
-		}
-		buff.WriteString("\n")
-		slog.Printf("Copy the following snippet into a group.toml file and distribute it to all the participants to start the DKG. \n%s", buff.String())
-	}
-	return nil
-}
-
-// getPrivateCmd constructs a *key.Identity struct and uses grpc com
-func getPrivateCmd(c *cli.Context) error {
-	if !c.Args().Present() {
-		slog.Fatal("Get private takes a group file as argument.")
-	}
-	if !c.IsSet("nodes") {
-		slog.Fatal("Get private needs to know the address of the server to contact.")
-	}
-	defaultManager := net.NewCertManager()
-	if c.IsSet("tls-cert") {
-		defaultManager.Add(c.String("tls-cert"))
-	}
-	addr := c.String("nodes")
-	group := getGroup(c)
-	public := keyIdFromAddr(addr, group)
-	client := core.NewGrpcClientFromCert(defaultManager)
-	resp, err := client.Private(public)
-	if err != nil {
-		slog.Fatal(err)
-	}
-	type private struct {
-		Randomness []byte `json:"randomness"`
-	}
-	buff, err := json.MarshalIndent(&private{resp}, "", "    ")
-	if err != nil {
-		slog.Fatal("could not JSON marshal:", err)
-	}
-	slog.Print(string(buff))
-	return nil
-}
-
-func getPublicCmd(c *cli.Context) error {
-	if !c.Args().Present() {
-		slog.Fatal("Get public command takes a group file as argument.")
-	}
-	if !c.IsSet("nodes") {
-		slog.Fatal("Get public command needs to know the address of the server to contact.")
-	}
-	defaultManager := net.NewCertManager()
-	if c.IsSet("tls-cert") {
-		defaultManager.Add(c.String("tls-cert"))
-	}
-	addr := c.String("nodes")
-	group := getGroup(c)
-	public := group.CoKey
-	client := core.NewGrpcClientFromCert(defaultManager)
-	var resp *drand.PublicRandResponse
-	var err error
-	if c.IsSet("round") {
-		resp, err = client.Public(addr, public, !c.Bool("tls-disable"), c.Int("round"))
-		if err != nil {
-			slog.Fatal("could not get verified randomness:", err)
-		}
-	} else {
-		resp, err = client.LastPublic(addr, public, !c.Bool("tls-disable"))
-		if err != nil {
-			slog.Fatal("could not get verified randomness:", err)
-		}
-	}
-	buff, err := json.MarshalIndent(resp, "", "    ")
-	if err != nil {
-		slog.Fatal("could not JSON marshal:", err)
-	}
-	slog.Print(string(buff))
-	return nil
-}
-
-func getCokeyCmd(c *cli.Context) error {
-	if !c.IsSet("nodes") {
-		slog.Fatal("Get private needs to know the address of the server to contact.")
-	}
-	defaultManager := net.NewCertManager()
-	if c.IsSet("tls-cert") {
-		defaultManager.Add(c.String("tls-cert"))
-	}
-	addr := c.String("nodes")
-	client := core.NewGrpcClientFromCert(defaultManager)
-	key, err := client.DistKey(addr, !c.Bool("tls-disable"))
-	if err != nil {
-		slog.Fatal("could not fetch the distributed key from that server:", err)
-	}
-	b, _ := key.MarshalBinary()
-	type dkey struct {
-		CollectiveKey []byte `json:"collective key"`
-	}
-	buff, err := json.MarshalIndent(&dkey{b}, "", "    ")
-	if err != nil {
-		slog.Fatal("could not JSON marshal:", err)
-	}
-	slog.Print(string(buff))
-	return nil
-}
-
-func showShareCmd(c *cli.Context) error {
-	port := c.String("port")
-	if port == "" {
-		port = core.DefaultControlPort
-	}
-	client := net.NewControlClient(port)
-	resp, err := client.Share()
-	if err != nil {
-		slog.Fatalf("drand: could not request drand.share: %s", err)
-	}
-	buff, err := json.MarshalIndent(resp, "", "    ")
-	if err != nil {
-		slog.Fatal("could not JSON marshal:", err)
-	}
-	slog.Print(string(buff))
-	return nil
-}
-
-func showPublicCmd(c *cli.Context) error {
-	port := c.String("port")
-	if port == "" {
-		port = core.DefaultControlPort
-	}
-	client := net.NewControlClient(port)
-	resp, err := client.PublicKey()
-	if err != nil {
-		slog.Fatalf("drand: could not request drand.public: %s", err)
-	}
-	buff, err := json.MarshalIndent(resp, "", "    ")
-	if err != nil {
-		slog.Fatal("could not JSON marshal:", err)
-	}
-	slog.Print(string(buff))
-	return nil
-}
-
-func showPrivateCmd(c *cli.Context) error {
-	port := c.String("port")
-	if port == "" {
-		port = core.DefaultControlPort
-	}
-	client := net.NewControlClient(port)
-	resp, err := client.PrivateKey()
-	if err != nil {
-		slog.Fatalf("drand: could not request drand.private: %s", err)
-	}
-	buff, err := json.MarshalIndent(resp, "", "    ")
-	if err != nil {
-		slog.Fatal("could not JSON marshal:", err)
-	}
-	slog.Print(string(buff))
-	return nil
-}
-
-func showCokeyCmd(c *cli.Context) error {
-	port := c.String("port")
-	if port == "" {
-		port = core.DefaultControlPort
-	}
-	client := net.NewControlClient(port)
-	resp, err := client.CollectiveKey()
-	if err != nil {
-		slog.Fatalf("drand: could not request drand.cokey: %s", err)
-	}
-	buff, err := json.MarshalIndent(resp, "", "    ")
-	if err != nil {
-		slog.Fatal("could not JSON marshal:", err)
-	}
-	slog.Print(string(buff))
+		slog.Printf("Copy the following snippet into a new group.toml file " +
+			"and distribute it to all the participants:\n")
+		slog.Printf(buff.String())
+	}
 	return nil
 }
 
 func toArray(flags ...cli.Flag) []cli.Flag {
 	return flags
-}
-
-func askPort() string {
-	for {
-		var port string
-		slog.Print("No port given. Please, choose a port number (or ENTER for default port 8080): ")
-		fmt.Scanf("%s\n", &port)
-		if port == "" {
-			return defaultListenPort
-		}
-		_, err := strconv.Atoi(port)
-		if len(port) > 2 && len(port) < 5 && err == nil {
-			return port
-		}
-		return askPort()
-	}
 }
 
 func getGroup(c *cli.Context) *key.Group {
 	g := &key.Group{}
 	if err := key.Load(c.Args().First(), g); err != nil {
-		slog.Fatal(err)
+		slog.Fatalf("drand: error loading group argument: %s", err)
 	}
 	slog.Infof("group file loaded with %d participants", g.Len())
 	return g
@@ -1134,28 +517,6 @@
 	return nil
 }
 
-func resetBeaconDB(config *core.Config) bool {
-	if _, err := os.Stat(config.DBFolder()); err == nil {
-		// using fmt so does not get the new line at the end. XXX allow slog for that behavior
-		fmt.Print("INCONSISTENT STATE: the group-init flag is set, but a beacon database exists already.\ndrand support only one identity at the time and thus needs to delete the existing beacon database.\nAccept to delete database ? [y/n]: ")
-		reader := bufio.NewReader(os.Stdin)
-		answer, err := reader.ReadString('\n')
-		if err != nil {
-			slog.Fatal("error reading: ", err)
-		}
-		answer = strings.ToLower(strings.TrimSpace(answer))
-		if answer != "y" {
-			slog.Print("Not deleting the database. Exiting drand.")
-			return true
-		}
-		if err := os.RemoveAll(config.DBFolder()); err != nil {
-			slog.Fatal(err)
-		}
-		slog.Print("Removed existing beacon database.")
-	}
-	return false
-}
-
 // keyIdFromAddr looks at every node in the group file to retrieve to *key.Identity
 func keyIdFromAddr(addr string, group *key.Group) *key.Identity {
 	ids := group.Identities()
@@ -1200,4 +561,29 @@
 	conf := core.NewConfig(opts...)
 	return conf
 }
->>>>>>> 96fabbb8
+
+func getNodes(c *cli.Context) []*key.Identity {
+	group := getGroup(c)
+	var ids []*key.Identity
+	gids := group.Identities()
+	if c.IsSet("nodes") {
+		// search nodes listed on the flag in the group
+		for _, addr := range strings.Split(c.String("nodes"), ",") {
+			for _, gid := range gids {
+				if gid.Addr == addr {
+					ids = append(ids, gid)
+				}
+			}
+		}
+		if len(ids) == 0 {
+			slog.Fatalf("drand: addresses specified don't exist in group.toml")
+		}
+	} else {
+		// select them all in order
+		ids = gids
+	}
+	if len(ids) == 0 {
+		slog.Fatalf("drand: no nodes specified with --nodes are in the group file")
+	}
+	return ids
+}