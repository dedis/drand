package key

import (
	"bytes"
	"reflect"
	"strconv"
	"testing"

	"github.com/BurntSushi/toml"
	kyber "github.com/dedis/kyber"
	"github.com/dedis/kyber/share"
	"github.com/dedis/kyber/util/random"
	"github.com/stretchr/testify/require"
)

func TestKeyPublic(t *testing.T) {
	addr := "127.0.0.1:80"
	kp := NewTLSKeyPair(addr)
	ptoml := kp.Public.TOML().(*PublicTOML)
	require.Equal(t, kp.Public.Addr, ptoml.Address)
	require.Equal(t, kp.Public.TLS, ptoml.TLS)

	var writer bytes.Buffer
	enc := toml.NewEncoder(&writer)
	require.NoError(t, enc.Encode(ptoml))

	p2 := new(Identity)
	p2toml := new(PublicTOML)
	_, err := toml.DecodeReader(&writer, p2toml)
	require.NoError(t, err)
	require.NoError(t, p2.FromTOML(p2toml))

	require.Equal(t, kp.Public.Addr, p2.Addr)
	require.Equal(t, kp.Public.TLS, p2.TLS)
	require.Equal(t, kp.Public.Key.String(), p2.Key.String())
}

func TestKeyGroup(t *testing.T) {
	n := 5
	_, group := BatchIdentities(n)
	ids := group.Identities()
	for _, p := range ids {
		require.True(t, p.TLS)
	}
	gtoml := group.TOML().(*GroupTOML)
	for _, p := range gtoml.Nodes {
		require.True(t, p.TLS)
	}
}

func TestShare(t *testing.T) {
	n := 5
	s := new(Share)
	s.Commits = make([]kyber.Point, n, n)
	s.PrivatePoly = make([]kyber.Scalar, n, n)
	for i := 0; i < n; i++ {
		s.Commits[i] = G2.Point().Pick(random.New())
		s.PrivatePoly[i] = G2.Scalar().Pick(random.New())
	}
	s.Share = &share.PriShare{V: G2.Scalar().Pick(random.New()), I: 0}

	stoml := s.TOML()
	s2 := new(Share)
	require.NoError(t, s2.FromTOML(stoml))
	require.True(t, reflect.DeepEqual(s, s2))
}

func BatchIdentities(n int) ([]*Pair, *Group) {
	startPort := 8000
	startAddr := "127.0.0.1:"
	privs := make([]*Pair, n)
	pubs := make([]*Identity, n)
	for i := 0; i < n; i++ {
		port := strconv.Itoa(startPort + i)
		addr := startAddr + port
		privs[i] = NewTLSKeyPair(addr)
		pubs[i] = privs[i].Public
	}
	keyStr := "012067064287f0d81a03e575109478287da0183fcd8f3eda18b85042d1c8903ec8160c56eb6d5884d8c519c30bfa3bf5181f42bcd2efdbf4ba42ab0f31d13c97e9552543be1acf9912476b7da129d7c7e427fbafe69ac5b635773f488b8f46f3fc40c673b93a08a20c0e30fd84de8a89adb6fb95eca61ef2fff66527b3be4912de"
	fakeKey, _ := stringToPoint(G2, keyStr)
	distKey := &DistPublic{Key: fakeKey}
	group := &Group{
		Threshold: DefaultThreshold(n),
<<<<<<< HEAD
		Nodes:     pubs,
=======
		Nodes:     toIndexedList(pubs),
		CoKey:     distKey,
>>>>>>> 96fabbb8
	}
	return privs, group
}<|MERGE_RESOLUTION|>--- conflicted
+++ resolved
@@ -77,16 +77,12 @@
 		pubs[i] = privs[i].Public
 	}
 	keyStr := "012067064287f0d81a03e575109478287da0183fcd8f3eda18b85042d1c8903ec8160c56eb6d5884d8c519c30bfa3bf5181f42bcd2efdbf4ba42ab0f31d13c97e9552543be1acf9912476b7da129d7c7e427fbafe69ac5b635773f488b8f46f3fc40c673b93a08a20c0e30fd84de8a89adb6fb95eca61ef2fff66527b3be4912de"
-	fakeKey, _ := stringToPoint(G2, keyStr)
-	distKey := &DistPublic{Key: fakeKey}
+	fakeKey, _ := StringToPoint(G2, keyStr)
+	distKey := &DistPublic{[]kyber.Point{fakeKey}}
 	group := &Group{
 		Threshold: DefaultThreshold(n),
-<<<<<<< HEAD
 		Nodes:     pubs,
-=======
-		Nodes:     toIndexedList(pubs),
-		CoKey:     distKey,
->>>>>>> 96fabbb8
+		PublicKey: distKey,
 	}
 	return privs, group
 }