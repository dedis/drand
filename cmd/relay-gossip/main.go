package main

import (
	"context"
	"crypto/rand"
	"encoding/hex"
	"fmt"
	"os"
	"time"

	"github.com/drand/drand/client"
	"github.com/drand/drand/client/grpc"
	dlog "github.com/drand/drand/log"
	"github.com/drand/drand/lp2p"
	psc "github.com/drand/drand/lp2p/client"
	"github.com/drand/drand/metrics"
	"github.com/drand/drand/metrics/pprof"
	grpc_prometheus "github.com/grpc-ecosystem/go-grpc-prometheus"
	"github.com/ipfs/go-datastore"
	crypto "github.com/libp2p/go-libp2p-core/crypto"
	peer "github.com/libp2p/go-libp2p-core/peer"
	cli "github.com/urfave/cli/v2"
	"golang.org/x/xerrors"
)

// Automatically set through -ldflags
// Example: go install -ldflags "-X main.version=`git describe --tags` -X main.buildDate=`date -u +%d/%m/%Y@%H:%M:%S` -X main.gitCommit=`git rev-parse HEAD`"
var (
	version   = "master"
	gitCommit = "none"
	buildDate = "unknown"
)

var log = dlog.DefaultLogger

func main() {
	app := &cli.App{
		Name:     "drand-relay-gossip",
		Version:  version,
		Usage:    "pubsub relay for drand randomness beacon",
		Commands: []*cli.Command{runCmd, clientCmd, idCmd},
		Flags: []cli.Flag{
			// Global use deprecated. Use in appropriate subcommand.
			// TODO: remove in a future release.
			&cli.StringFlag{
				Name:   "chain-hash",
				Hidden: true,
			},
		},
	}
	cli.VersionPrinter = func(c *cli.Context) {
		fmt.Printf("drand gossip relay %v (date %v, commit %v)\n", version, buildDate, gitCommit)
	}

	err := app.Run(os.Args)
	if err != nil {
		fmt.Printf("error: %+v\n", err)
		os.Exit(1)
	}
}

var chainHashFlag = &cli.StringFlag{
	Name:  "chain-hash",
	Usage: "hash of the drand group chain (hex encoded)",
}

var peerWithFlag = &cli.StringSliceFlag{
	Name:  "peer-with",
	Usage: "peer multiaddr(s) to direct connect with",
}

var idFlag = &cli.StringFlag{
	Name:  "identity",
	Usage: "path to a file containing a libp2p identity (base64 encoded)",
	Value: "identity.key",
}

var runCmd = &cli.Command{
	Name:  "run",
	Usage: "starts a drand gossip relay process",
	Flags: []cli.Flag{
		&cli.StringFlag{
			Name:    "grpc-connect",
			Usage:   "host:port to dial to a drand gRPC API",
			Aliases: []string{"connect"},
		},
		&cli.StringSliceFlag{
			Name:  "http-connect",
			Usage: "URL(s) of drand HTTP API(s) to relay",
		},
		&cli.StringFlag{
			Name:  "store",
			Usage: "datastore directory",
			Value: "./datastore",
		},
		&cli.StringFlag{
			Name:  "cert",
			Usage: "path to a file containing gRPC transport credentials of peer",
		},
		&cli.BoolFlag{
			Name:  "insecure",
			Usage: "allow insecure gRPC connection",
		},
		&cli.StringFlag{
			Name:  "listen",
			Usage: "listening address for libp2p",
			Value: "/ip4/0.0.0.0/tcp/44544",
		},
		&cli.StringFlag{
			Name:  "metrics",
			Usage: "local host:port to bind a metrics servlet (optional)",
		},
		chainHashFlag,
		peerWithFlag,
		idFlag,
	},

	Action: func(cctx *cli.Context) error {
		if cctx.IsSet("metrics") {
			metricsListener := metrics.Start(cctx.String("metrics"), pprof.WithProfile(), nil)
			defer metricsListener.Close()
			metrics.PrivateMetrics.Register(grpc_prometheus.DefaultClientMetrics)
		}
<<<<<<< HEAD
		grpclient, err := grpc.New(cctx.String("grpc-connect"), cctx.String("cert"), cctx.Bool("insecure"))
		if err != nil {
			return err
		}
		cfg := &lp2p.GossipRelayConfig{
			ChainHash:    cctx.String("chain-hash"),
			PeerWith:     cctx.StringSlice(peerWithFlag.Name),
			Addr:         cctx.String("listen"),
			DataDir:      cctx.String("store"),
			IdentityPath: cctx.String(idFlag.Name),
			Client:       grpclient,
=======

		// The global `chain-hash` param is deprecated.
		// TODO: use `cctx.String("chain-hash")` when support is removed.
		chainHash := localOrGlobalString(cctx, "chain-hash")
		if chainHash == "" {
			return xerrors.Errorf("missing required chain-hash parameter")
		}

		cfg := &node.GossipRelayConfig{
			ChainHash:       chainHash,
			PeerWith:        cctx.StringSlice(peerWithFlag.Name),
			Addr:            cctx.String("listen"),
			DataDir:         cctx.String("store"),
			IdentityPath:    cctx.String(idFlag.Name),
			CertPath:        cctx.String("cert"),
			Insecure:        cctx.Bool("insecure"),
			DrandPublicGRPC: cctx.String("grpc-connect"),
			DrandPublicHTTP: cctx.StringSlice("http-connect"),
>>>>>>> a289d0de
		}
		if _, err := lp2p.NewGossipRelayNode(log, cfg); err != nil {
			return err
		}
		<-(chan int)(nil)
		return nil
	},
}

var clientCmd = &cli.Command{
	Name: "client",
	Flags: []cli.Flag{
    chainHashFlag,
		peerWithFlag,
		&cli.StringSliceFlag{
			Name:  "http-failover",
			Usage: "URL(s) of drand HTTP API(s) to failover to if gossipsub messages do not arrive in time",
		},
		&cli.DurationFlag{
			Name:  "http-failover-grace",
			Usage: "grace period before the failover HTTP API is used when watching for randomness (default 5s)",
		},
	},
	Action: func(cctx *cli.Context) error {
		bootstrap, err := lp2p.ParseMultiaddrSlice(cctx.StringSlice(peerWithFlag.Name))
		if err != nil {
			return xerrors.Errorf("parsing peer-with: %w", err)
		}

		priv, _, err := crypto.GenerateEd25519Key(rand.Reader)
		if err != nil {
			return xerrors.Errorf("generating ed25519 key: %w", err)
		}

		_, ps, err := lp2p.ConstructHost(datastore.NewMapDatastore(), priv, "/ip4/0.0.0.0/tcp/0", bootstrap, log)
		if err != nil {
			return xerrors.Errorf("constructing host: %w", err)
		}
    
    // The global `chain-hash` param is deprecated.
		// TODO: use `cctx.String("chain-hash")` when support is removed.
		chainHashStr := localOrGlobalString(cctx, "chain-hash")
		if chainHashStr == "" {
			return xerrors.Errorf("missing required chain-hash parameter")
		}

		chainHash, err := hex.DecodeString(chainHashStr)
		if err != nil {
			return xerrors.Errorf("decoding chain hash: %w", err)
		}

		httpFailover := cctx.StringSlice("http-failover")

		var c client.Watcher
		// if we have http failover endpoints then use the drand HTTP client with pubsub option
		if len(httpFailover) > 0 {
			grace := cctx.Duration("http-failover-grace")
			if grace == 0 {
				grace = time.Second * 5
			}
			c, err = client.New(
				psc.WithPubsub(ps),
				client.WithChainHash(chainHash),
				client.WithHTTPEndpoints(httpFailover),
				client.WithFailoverGracePeriod(grace),
			)
			if err != nil {
				return xerrors.Errorf("constructing client: %w", err)
			}
		} else {
			c, err = psc.NewWithPubsub(ps, nil, nil)
			if err != nil {
				return xerrors.Errorf("constructing client: %w", err)
			}
		}

		for rand := range c.Watch(context.Background()) {
			log.Info("client", "got randomness", "round", rand.Round(), "signature", rand.Signature()[:16])
		}

		return nil
	},
}

var idCmd = &cli.Command{
	Name:  "peerid",
	Usage: "prints the libp2p peer ID or creates one if it does not exist",
	Flags: []cli.Flag{idFlag},
	Action: func(cctx *cli.Context) error {
		priv, err := lp2p.LoadOrCreatePrivKey(cctx.String(idFlag.Name), log)
		if err != nil {
			return xerrors.Errorf("loading p2p key: %w", err)
		}
		peerID, err := peer.IDFromPrivateKey(priv)
		if err != nil {
			return xerrors.Errorf("computing peerid: %w", err)
		}
		fmt.Printf("%s\n", peerID)
		return nil
	},
}

func localOrGlobalString(cctx *cli.Context, name string) string {
	for _, c := range cctx.Lineage() {
		str := c.String(name)
		if str != "" {
			return str
		}
	}
	return ""
}<|MERGE_RESOLUTION|>--- conflicted
+++ resolved
@@ -121,38 +121,24 @@
 			defer metricsListener.Close()
 			metrics.PrivateMetrics.Register(grpc_prometheus.DefaultClientMetrics)
 		}
-<<<<<<< HEAD
+
+		// The global `chain-hash` param is deprecated.
+		// TODO: use `cctx.String("chain-hash")` when support is removed.
+		chainHash := localOrGlobalString(cctx, "chain-hash")
+		if chainHash == "" {
+			return xerrors.Errorf("missing required chain-hash parameter")
+		}
 		grpclient, err := grpc.New(cctx.String("grpc-connect"), cctx.String("cert"), cctx.Bool("insecure"))
 		if err != nil {
 			return err
 		}
 		cfg := &lp2p.GossipRelayConfig{
-			ChainHash:    cctx.String("chain-hash"),
+			ChainHash:    chainHash,
 			PeerWith:     cctx.StringSlice(peerWithFlag.Name),
 			Addr:         cctx.String("listen"),
 			DataDir:      cctx.String("store"),
 			IdentityPath: cctx.String(idFlag.Name),
 			Client:       grpclient,
-=======
-
-		// The global `chain-hash` param is deprecated.
-		// TODO: use `cctx.String("chain-hash")` when support is removed.
-		chainHash := localOrGlobalString(cctx, "chain-hash")
-		if chainHash == "" {
-			return xerrors.Errorf("missing required chain-hash parameter")
-		}
-
-		cfg := &node.GossipRelayConfig{
-			ChainHash:       chainHash,
-			PeerWith:        cctx.StringSlice(peerWithFlag.Name),
-			Addr:            cctx.String("listen"),
-			DataDir:         cctx.String("store"),
-			IdentityPath:    cctx.String(idFlag.Name),
-			CertPath:        cctx.String("cert"),
-			Insecure:        cctx.Bool("insecure"),
-			DrandPublicGRPC: cctx.String("grpc-connect"),
-			DrandPublicHTTP: cctx.StringSlice("http-connect"),
->>>>>>> a289d0de
 		}
 		if _, err := lp2p.NewGossipRelayNode(log, cfg); err != nil {
 			return err
@@ -165,7 +151,7 @@
 var clientCmd = &cli.Command{
 	Name: "client",
 	Flags: []cli.Flag{
-    chainHashFlag,
+		chainHashFlag,
 		peerWithFlag,
 		&cli.StringSliceFlag{
 			Name:  "http-failover",
@@ -191,8 +177,8 @@
 		if err != nil {
 			return xerrors.Errorf("constructing host: %w", err)
 		}
-    
-    // The global `chain-hash` param is deprecated.
+
+		// The global `chain-hash` param is deprecated.
 		// TODO: use `cctx.String("chain-hash")` when support is removed.
 		chainHashStr := localOrGlobalString(cctx, "chain-hash")
 		if chainHashStr == "" {
