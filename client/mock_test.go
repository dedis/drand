package client

import (
	"bytes"
	"context"
	"encoding/binary"
	"errors"
	"sync"
	"testing"
	"time"

	"github.com/drand/drand/chain"
)

// MockClient provide a mocked client interface
type MockClient struct {
	sync.Mutex
	WatchCh chan Result
	Results []MockResult
	// Delay causes results to be delivered after this period of time has
	// passed. Note that if the context is canceled a result is still consumed
	// from Results.
	Delay time.Duration
}

// Get returns a the randomness at `round` or an error.
func (m *MockClient) Get(ctx context.Context, round uint64) (Result, error) {
	m.Lock()
	if len(m.Results) == 0 {
<<<<<<< HEAD
		return nil, errors.New("no result available")
=======
		m.Unlock()
		return nil, errors.New("No result available")
>>>>>>> 462fa0c6
	}
	r := m.Results[0]
	m.Results = m.Results[1:]
	m.Unlock()

	if m.Delay > 0 {
		t := time.NewTimer(m.Delay)
		select {
		case <-t.C:
		case <-ctx.Done():
			return nil, ctx.Err()
		}
	}

	return &r, nil
}

// Watch returns new randomness as it becomes available.
func (m *MockClient) Watch(ctx context.Context) <-chan Result {
	if m.WatchCh != nil {
		return m.WatchCh
	}
	ch := make(chan Result, 1)
	r, _ := m.Get(ctx, 0)
	ch <- r
	close(ch)
	return ch
}

func (m *MockClient) Info(ctx context.Context) (*chain.Info, error) {
	return nil, errors.New("not supported")
}

// RoundAt will return the most recent round of randomness
func (m *MockClient) RoundAt(_ time.Time) uint64 {
	return 0
}

// ClientWithResults returns a client on which `Get` works `m-n` times.
func MockClientWithResults(n, m uint64) *MockClient {
	c := new(MockClient)
	for i := n; i < m; i++ {
		c.Results = append(c.Results, NewMockResult(i))
	}
	return c
}

func NewMockResult(round uint64) MockResult {
	sig := make([]byte, 8)
	binary.LittleEndian.PutUint64(sig, round)
	return MockResult{
		Rnd:  round,
		Sig:  sig,
		Rand: chain.RandomnessFromSignature(sig),
	}
}

type MockResult struct {
	Rnd  uint64
	Rand []byte
	Sig  []byte
}

func (r *MockResult) Randomness() []byte {
	return r.Rand
}
func (r *MockResult) Signature() []byte {
	return r.Sig
}
func (r *MockResult) Round() uint64 {
	return r.Rnd
}
func (r *MockResult) AssertValid(t *testing.T) {
	t.Helper()
	sigTarget := make([]byte, 8)
	binary.LittleEndian.PutUint64(sigTarget, r.Rnd)
	if !bytes.Equal(r.Sig, sigTarget) {
		t.Fatalf("expected sig: %x, got %x", sigTarget, r.Sig)
	}
	randTarget := chain.RandomnessFromSignature(sigTarget)
	if !bytes.Equal(r.Rand, randTarget) {
		t.Fatalf("expected rand: %x, got %x", randTarget, r.Rand)
	}
}<|MERGE_RESOLUTION|>--- conflicted
+++ resolved
@@ -27,12 +27,8 @@
 func (m *MockClient) Get(ctx context.Context, round uint64) (Result, error) {
 	m.Lock()
 	if len(m.Results) == 0 {
-<<<<<<< HEAD
+		m.Unlock()
 		return nil, errors.New("no result available")
-=======
-		m.Unlock()
-		return nil, errors.New("No result available")
->>>>>>> 462fa0c6
 	}
 	r := m.Results[0]
 	m.Results = m.Results[1:]
