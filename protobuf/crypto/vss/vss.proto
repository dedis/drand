--- conflicted
+++ resolved
@@ -7,12 +7,8 @@
 
 package vss;
 
-<<<<<<< HEAD
-option go_package = "github.com/drand/drand/protobuf/crypto/vss";
-=======
 /*option go_package = "github.com/drand/drand/protobuf/crypto/vss";*/
 option go_package = "vss";
->>>>>>> e93d3439
 
 // EncryptedDeal holds a share encrypted towards the share holder's longterm
 // public key..
@@ -28,7 +24,7 @@
     bytes cipher = 4;
 }
 
-/*
+/* 
  * Deal holds the share created by a dealer for a round of a vss or dkg protocol
  * It is always meant to be encrypted when on transit because it contains
  * private information (the share).
@@ -49,7 +45,7 @@
  * deal. It is meant to be broadcasted to every participants.
  */
 message Response {
-    // session id of the
+    // session id of the 
     bytes session_id = 1;
     // index of the verifier issuing the response
     uint32 index = 2;
@@ -68,7 +64,7 @@
 message Justification {
     // session id of the current run
     bytes session_id = 1;
-    // index of the issuer of this justification
+    // index of the issuer of this justification    
     uint32 index = 2;
     // plaintext deal that the complaint response points to
     Deal deal = 3;
