--- conflicted
+++ resolved
@@ -91,13 +91,12 @@
 signatures, which offers other strong properties -
 [paper](https://pdfs.semanticscholar.org/642b/d1bbc86c7750cef9fa770e9e4ba86bd49eb9.pdf).
 In particular, the paper mentions discrete log based systems. However, it is not
-<<<<<<< HEAD
-yet strictly proven that systems using computational Diffie–Hellman assumptions
-as required for threshold BLS signatures are secure in the model of Gennaro.
-However, it is believed that this assumptions holds in this context as well and
-is being worked on.  Note that using threshold BLS signatures as a source of
-randomness _is_ formally proven secure in this
-[paper](https://eprint.iacr.org/2020/096.pdf) from Galindo et al. 
+yet strictly proven that systems using computational Diffie–Hellman assumptions as required
+for threshold BLS signatures are secure in the model of Gennaro.  However, it is
+believed that this assumptions holds in this context as well and is being worked
+on.  Note that using threshold BLS signatures as a source of randomness _is_
+formally proven secure in this [paper](https://eprint.iacr.org/2020/096.pdf)
+from Galindo et al.
 
 #### Creation of the group
 
@@ -114,14 +113,6 @@
 the setup. Afterwards, each node starts the DKG by themselves _independently_,
 i.e. all participants are considered equal.
 
-=======
-yet strictly proven that systems using computational Diffie–Hellman assumptions as required
-for threshold BLS signatures are secure in the model of Gennaro.  However, it is
-believed that this assumptions holds in this context as well and is being worked
-on.  Note that using threshold BLS signatures as a source of randomness _is_
-formally proven secure in this [paper](https://eprint.iacr.org/2020/096.pdf)
-from Galindo et al.
->>>>>>> 92845641
 
 ### Randomness generation model
 
