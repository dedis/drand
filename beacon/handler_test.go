package beacon

import (
	"context"
	"errors"
	"fmt"
	"io/ioutil"
	"os"
	"path"
	"sync"
	"testing"
	"time"

	//"github.com/benbjohnson/clock"
	"github.com/drand/drand/key"
	"github.com/drand/drand/log"
	"github.com/drand/drand/net"
	"github.com/drand/drand/protobuf/drand"
	"github.com/drand/drand/test"
	"github.com/drand/kyber"
	"github.com/drand/kyber/share"
	"github.com/drand/kyber/util/random"
	clock "github.com/jonboulle/clockwork"
	"github.com/stretchr/testify/require"
)

// TODO make beacon tests not dependant on key.Scheme

// testBeaconServer implements a barebone service to be plugged in a net.DefaultService
type testBeaconServer struct {
	disable bool
	*net.EmptyServer
	h *Handler
}

func (t *testBeaconServer) PartialBeacon(c context.Context, in *drand.PartialBeaconPacket) (*drand.Empty, error) {
	if t.disable {
		return nil, errors.New("disabled server")
	}
	return t.h.ProcessPartialBeacon(c, in)
}

func (t *testBeaconServer) SyncChain(req *drand.SyncRequest, p drand.Protocol_SyncChainServer) error {
	if t.disable {
		return errors.New("disabled server")
	}
	return t.h.SyncChain(req, p)
}

func dkgShares(n, t int) ([]*key.Share, []kyber.Point) {
	var priPoly *share.PriPoly
	var pubPoly *share.PubPoly
	var err error
	for i := 0; i < n; i++ {
		pri := share.NewPriPoly(key.KeyGroup, t, key.KeyGroup.Scalar().Pick(random.New()), random.New())
		pub := pri.Commit(key.KeyGroup.Point().Base())
		if priPoly == nil {
			priPoly = pri
			pubPoly = pub
			continue
		}
		priPoly, err = priPoly.Add(pri)
		if err != nil {
			panic(err)
		}
		pubPoly, err = pubPoly.Add(pub)
		if err != nil {
			panic(err)
		}
	}
	shares := priPoly.Shares(n)
	secret, err := share.RecoverSecret(key.KeyGroup, shares, t, n)
	if err != nil {
		panic(err)
	}
	if !secret.Equal(priPoly.Secret()) {
		panic("secret not equal")
	}
	msg := []byte("Hello world")
	sigs := make([][]byte, n, n)
	_, commits := pubPoly.Info()
	dkgShares := make([]*key.Share, n, n)
	for i := 0; i < n; i++ {
		sigs[i], err = key.Scheme.Sign(shares[i], msg)
		if err != nil {
			panic(err)
		}
		dkgShares[i] = &key.Share{
			Share:   shares[i],
			Commits: commits,
		}
	}
	sig, err := key.Scheme.Recover(pubPoly, msg, sigs, t, n)
	if err != nil {
		panic(err)
	}
	if err := key.Scheme.VerifyRecovered(pubPoly.Commit(), msg, sig); err != nil {
		panic(err)
	}
	//fmt.Println(pubPoly.Commit())
	return dkgShares, commits
}

type node struct {
	index    int // group index
	private  *key.Pair
	shares   *key.Share
	callback func(*Beacon)
	handler  *Handler
	listener net.Listener
	clock    clock.FakeClock
	started  bool
	server   *testBeaconServer
}

type BeaconTest struct {
	paths   []string
	n       int
	thr     int
	genesis int64
	shares  []*key.Share
	period  time.Duration
	group   *key.Group
	privs   []*key.Pair
	dpublic kyber.Point
	nodes   map[int]*node
	time    clock.FakeClock
	prefix  string
}

func NewBeaconTest(n, thr int, period time.Duration, genesisTime int64) *BeaconTest {
	prefix, err := ioutil.TempDir(os.TempDir(), "beacon-test")
	checkErr(err)
	paths := createBoltStores(prefix, n)
	shares, commits := dkgShares(n, thr)
	privs, group := test.BatchIdentities(n)
	group.Threshold = thr
	group.Period = period
	group.GenesisTime = genesisTime
	group.PublicKey = &key.DistPublic{Coefficients: commits}

	bt := &BeaconTest{
		prefix:  prefix,
		n:       n,
		privs:   privs,
		thr:     thr,
		period:  period,
		paths:   paths,
		shares:  shares,
		group:   group,
		dpublic: group.PublicKey.PubPoly().Commit(),
		nodes:   make(map[int]*node),
		time:    clock.NewFakeClock(),
	}

	for i := 0; i < n; i++ {
		bt.CreateNode(i)
		fmt.Println(" YOOLO ", i, n)
	}
	return bt
}

func (b *BeaconTest) CreateNode(i int) {
	findShare := func(target int) *key.Share {
		for _, s := range b.shares {
			if s.Share.I == target {
				return s
			}
		}
		panic("we should always get a share")
	}
	priv := b.privs[i]
	knode := b.group.Find(priv.Public)
	if knode == nil {
		panic("we should always get a private key")
	}
	idx := int(knode.Index)
	node := &node{}
	if n, ok := b.nodes[idx]; ok {
		node = n
	}
	node.index = idx
	node.private = priv
	share := findShare(idx)
	node.shares = share
	store, err := NewBoltStore(b.paths[idx], nil)
	if err != nil {
		panic(err)
	}
	node.clock = clock.NewFakeClockAt(b.time.Now())
	conf := &Config{
		Group:  b.group,
		Public: knode,
		Share:  share,
		Clock:  node.clock,
	}

	node.handler, err = NewHandler(net.NewGrpcClient(), store, conf, log.NewLogger(log.LogDebug))
	checkErr(err)
	if node.callback != nil {
		node.handler.callbacks.AddCallback(node.callback)
	}

	if node.handler.addr != node.private.Public.Address() {
		panic("Oh Oh")
	}

	currSig, err := key.Scheme.Sign(node.handler.conf.Share.PrivateShare(), []byte("hello"))
	checkErr(err)
	sigIndex, _ := key.Scheme.IndexOf(currSig)
	if sigIndex != idx {
		panic("invalid index")
	}
	b.nodes[idx] = node
	fmt.Printf("\n NODE index %d --> Listens on %s || Clock pointer %p\n", idx, priv.Public.Address(), b.nodes[idx].handler.conf.Clock)
	for i, n := range b.nodes {
		for j, n2 := range b.nodes {
			if i == j {
				continue
			}
			if n.index == n2.index {
				panic("invalid index setting")
			}
		}
	}
}

func (b *BeaconTest) ServeBeacon(i int) {
	j := b.searchNode(i)
	beaconServer := &testBeaconServer{h: b.nodes[j].handler}
	b.nodes[j].server = beaconServer
	var err error
	b.nodes[j].listener, err = net.NewGRPCListenerForPrivate(context.Background(), b.nodes[j].private.Public.Address(), beaconServer)
	if err != nil {
		panic(err)
	}
	fmt.Printf("\n || Serve Beacon for node %d - %p --> %s\n", j, b.nodes[j].handler, b.nodes[j].private.Public.Address())
	go b.nodes[j].listener.Start()
}

func (b *BeaconTest) StartBeacons(n int) {
	for i := 0; i < n; i++ {
		b.StartBeacon(i, false)
	}
	// give time for go routines to kick off
	time.Sleep(1000 * time.Millisecond)
}
func (b *BeaconTest) StartBeacon(i int, catchup bool) {
	j := b.searchNode(i)
	b.nodes[j].started = true
	if catchup {
		fmt.Printf("\t Start BEACON %s - node pointer %p\n", b.nodes[j].handler.addr, b.nodes[j].handler)
		go b.nodes[j].handler.Catchup()
	} else {
		go b.nodes[j].handler.Start()
	}
}

func (b *BeaconTest) searchNode(i int) int {
	for j, n := range b.nodes {
		if n.index == i {
			return j
		}
	}
	panic("no such index")
}
func (b *BeaconTest) MoveTime(t time.Duration) {
	for _, n := range b.nodes {
		before := n.clock.Now().Unix()
		n.handler.conf.Clock.(clock.FakeClock).Advance(t)
		fmt.Printf(" - %d increasing time of node %d - %s (pointer %p)- before: %d - current: %d - pointer clock %p\n", time.Now().Unix(), n.index, n.private.Public.Address(), n, before, n.clock.Now().Unix(), n.handler.conf.Clock)
	}
	b.time.Advance(t)
	time.Sleep(getSleepDuration())
}

func getSleepDuration() time.Duration {
	if os.Getenv("CIRCLE_CI") != "" {
		fmt.Printf("\n\n--- Sleeping on CIRCLECI\n\n")
		return time.Duration(1000) * time.Millisecond
	}
	return time.Duration(500) * time.Millisecond
}

func (b *BeaconTest) StopBeacon(i int) {
	j := b.searchNode(i)
	if n, ok := b.nodes[j]; ok {
		if !n.started {
			return
		}
		n.listener.Stop(context.Background())
		n.handler.Stop()
		n.started = false
	}
	delete(b.nodes, j)
}

func (b *BeaconTest) StopAll() {
	for _, n := range b.nodes {
		b.StopBeacon(n.index)
	}
}

func (b *BeaconTest) CleanUp() {
	deleteBoltStores(b.prefix)
	b.StopAll()
}

func (b *BeaconTest) DisableReception(count int) {
	for i := 0; i < count; i++ {
		b.nodes[i].server.disable = true
	}
}

func (b *BeaconTest) EnableReception(count int) {
	for i := 0; i < count; i++ {
		b.nodes[i].server.disable = false
	}
}

func checkErr(e error) {
	if e != nil {
		panic(e)
	}
}

func createBoltStores(prefix string, n int) []string {
	paths := make([]string, n, n)
	for i := 0; i < n; i++ {
		paths[i] = path.Join(prefix, fmt.Sprintf("drand-%d", i))
		if err := os.MkdirAll(paths[i], 0755); err != nil {
			panic(err)
		}
	}
	return paths
}

func deleteBoltStores(prefix string) {
	os.RemoveAll(prefix)
}

func checkWait(counter *sync.WaitGroup) {
	var doneCh = make(chan bool, 1)
	go func() {
		counter.Wait()
		doneCh <- true
	}()
	select {
	case <-doneCh:
		break
<<<<<<< HEAD
	case <-time.After(3 * time.Second):
=======
	case <-time.After(5 * time.Second):
>>>>>>> 8f249d8d
		fmt.Println(" _------------- OUTDATED ----------------")
		panic("outdated beacon time")
	}
}

func TestBeaconSync(t *testing.T) {
	n := 5
	thr := n/2 + 1
	period := 2 * time.Second

	var genesisOffset = 2 * time.Second
	var genesisTime int64 = clock.NewFakeClock().Now().Add(genesisOffset).Unix()
	fmt.Println(" HERE TEST 10")
	bt := NewBeaconTest(n, thr, period, genesisTime)
	fmt.Println(" HERE TEST 11")
	defer bt.CleanUp()
	var counter = &sync.WaitGroup{}
	myCallBack := func(i int) func(*Beacon) {
		return func(b *Beacon) {
			require.NoError(t, VerifyBeacon(bt.dpublic, b))
			fmt.Printf("\nROUND %d DONE for %s\n\n", b.Round, bt.nodes[bt.searchNode(i)].private.Public.Address())
			counter.Done()
		}
	}

	doRound := func(count int, move time.Duration) {
		counter.Add(count)
		bt.MoveTime(move)
		checkWait(counter)
	}

	fmt.Println(" HERE TEST")
	for i := 0; i < n; i++ {
		bt.CallbackFor(i, myCallBack(i))
		bt.ServeBeacon(i)
	}
	fmt.Println(" HERE TEST 2")
	bt.StartBeacons(n)
	fmt.Println(" HERE TEST 3")

	// move clock to genesis time
	fmt.Printf("\n\n --- BEFORE GENESIS --- \n\n")
	doRound(n, genesisOffset)
	fmt.Printf("\n\n --- AFTER GENESIS --- \n\n")
	// do some rounds
	for i := 0; i < 2; i++ {
		doRound(n, period)
		fmt.Printf(" \n\n --- ROUND DONE %d \n\n", i)
	}

	// disable reception of all nodes but one
	online := 2
	bt.DisableReception(n - online)
	// check that at least one node got the beacon
	doRound(online, period)
	fmt.Printf("\n\n-- BEFORE ENABLING RECEPTION AGAIN -- \n\n")
	// enable reception again of all nodes
	bt.EnableReception(n - online)
	// we advance the clock, all "resucitated nodes" will transmit a wrong
	// beacon, but they will see the beacon they send is late w.r.t. the round
	// they should be, so they will sync with the "safe online" nodes. They
	// will get the latest beacon and then directly run the right round
	//bt.MoveTime(period
	// n for the new round
	// n - online for the previous round that the others catch up
	doRound(n+n-online, period)
}
func TestBeaconSimple(t *testing.T) {
	n := 3
	thr := n/2 + 1
	period := 2 * time.Second

	//var genesisTime int64 = clock.NewMock().Now().Unix() + 2
	var genesisTime int64 = clock.NewFakeClock().Now().Unix() + 2

	bt := NewBeaconTest(n, thr, period, genesisTime)
	defer bt.CleanUp()

	var counter = &sync.WaitGroup{}
	counter.Add(n)
	myCallBack := func(b *Beacon) {
		// verify partial sig
		require.NoError(t, VerifyBeacon(bt.dpublic, b))
		//msg := Message(b.PreviousSig, b.PreviousRound, b.Round)
		//err := key.Scheme.VerifyRecovered(bt.dpublic, msg, b.Signature)
		//require.NoError(t, err)
		counter.Done()
	}

	for i := 0; i < n; i++ {
		bt.CallbackFor(i, myCallBack)
		// first serve all beacons
		bt.ServeBeacon(i)
	}

	bt.StartBeacons(n)
	// move clock before genesis time
	bt.MoveTime(1 * time.Second)
	for i := 0; i < n; i++ {
		bt.nodes[i].handler.Lock()
		started := bt.nodes[i].handler.started
		bt.nodes[i].handler.Unlock()
		require.False(t, started, "handler %d has started?", i)
		//fmt.Printf(" + before genesis - node %d has clock time %d\n", bt.handlers[i].index, bt.handlers[i].conf.Clock.Now().Unix())
	}
	fmt.Println(" --------- moving to genesis ---------------")
	// move clock to genesis time
	bt.MoveTime(1 * time.Second)

	// check 1 period
	checkWait(counter)
	// check 2 period
	counter.Add(n)
	bt.MoveTime(period)
	checkWait(counter)
}

func TestBeaconThreshold(t *testing.T) {
	n := 3
	thr := n/2 + 1
	period := 2 * time.Second

	offsetGenesis := 2 * time.Second
	var genesisTime int64 = clock.NewFakeClock().Now().Add(offsetGenesis).Unix()

	bt := NewBeaconTest(n, thr, period, genesisTime)
	defer func() { go bt.CleanUp() }()
	var currentRound uint64 = 0
	var counter = &sync.WaitGroup{}
	myCallBack := func(i int) func(*Beacon) {
		return func(b *Beacon) {
			fmt.Printf(" - test: callback called for node %d - round %d\n", i, b.Round)
			// verify partial sig
			msg := Message(b.Round, b.PreviousSig)
			err := key.Scheme.VerifyRecovered(bt.dpublic, msg, b.Signature)
			require.NoError(t, err)
			// callbacks are called for syncing up as well so we only decrease
			// waitgroup when it's the current round
			if b.Round == currentRound {
				counter.Done()
			}
		}
	}

	makeRounds := func(r int, howMany int) {
		func() {
			for i := 0; i < r; i++ {
				currentRound++
				counter.Add(howMany)
				bt.MoveTime(period)
				checkWait(counter)
				time.Sleep(100 * time.Millisecond)
			}
		}()
	}
	nRounds := 1
	// open connections for all but one
	for i := 0; i < n-1; i++ {
		bt.CallbackFor(i, myCallBack(i))
		bt.ServeBeacon(i)
	}

	// start all but one
	bt.StartBeacons(n - 1)
	// move to genesis time and check they ran the round 1
	currentRound = 1
	counter.Add(n - 1)
	bt.MoveTime(offsetGenesis)
	checkWait(counter)

	// make a few rounds
	makeRounds(nRounds, n-1)

	// launch the last one
	bt.ServeBeacon(n - 1)
	bt.StartBeacon(n-1, true)
	fmt.Printf("\nLAST NODE LAUNCHED ! \n\n")
	// wait a bit for syncing to take place
	time.Sleep(100 * time.Millisecond)
	bt.CallbackFor(n-1, myCallBack(n-1))
	fmt.Printf("\n | MAKE NEW ROUNDS |\n\n")
	// and then run a few rounds
	makeRounds(nRounds, n)

	/*fmt.Printf("\n | STOP LAST NODE |\n\n")*/
	//// stop last one again - so it will force a sync not from genesis
	//bt.StopBeacon(n - 1)
	//// make a few round
	//makeRounds(nRounds, n-1)

	//fmt.Printf("\n | CREATE LAST NODE AGAIN | \n\n")
	//// start the node again
	//bt.CreateNode(n - 1)
	//bt.ServeBeacon(n - 1)
	//bt.StartBeacon(n-1, true)
	//bt.CallbackFor(n-1, myCallBack(n-1))
	//// let time for syncing
	/*time.Sleep(100 * time.Millisecond)*/
	fmt.Printf("\n | MOVE TIME WITH ALL NODES  | \n\n")
	// expect lastnode to have catch up
	makeRounds(nRounds, n)
}

func (b *BeaconTest) CallbackFor(i int, fn func(*Beacon)) {
	j := b.searchNode(i)
	b.nodes[j].handler.callbacks.AddCallback(fn)
}<|MERGE_RESOLUTION|>--- conflicted
+++ resolved
@@ -348,11 +348,8 @@
 	select {
 	case <-doneCh:
 		break
-<<<<<<< HEAD
+
 	case <-time.After(3 * time.Second):
-=======
-	case <-time.After(5 * time.Second):
->>>>>>> 8f249d8d
 		fmt.Println(" _------------- OUTDATED ----------------")
 		panic("outdated beacon time")
 	}
