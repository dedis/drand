--- conflicted
+++ resolved
@@ -15,15 +15,10 @@
 	"google.golang.org/grpc"
 )
 
-<<<<<<< HEAD
 func withClient(t *testing.T) drand.PublicClient {
 	t.Helper()
 
-	l, _ := mock.NewGRPCPublicServer(":0")
-=======
-func TestHTTPRelay(t *testing.T) {
 	l, _ := mock.NewMockGRPCPublicServer(":0")
->>>>>>> 07c732b5
 	lAddr := l.Addr()
 	go l.Start()
 
@@ -39,13 +34,7 @@
 func TestHTTPRelay(t *testing.T) {
 	ctx, cancel := context.WithCancel(context.Background())
 	defer cancel()
-<<<<<<< HEAD
 	client := withClient(t)
-=======
-
-	client := drand.NewPublicClient(conn)
-	time.Sleep(100 * time.Millisecond)
->>>>>>> 07c732b5
 
 	handler, err := New(ctx, client, nil)
 	if err != nil {
